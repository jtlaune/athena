#---------------------------------------------------------------------------------------
# configure.py: Athena++ configuration script in python. Original version by CJW.
#
# When configure.py is run, it uses the command line options and default settings to
# create custom versions of the files Makefile and src/defs.hpp from the template files
# Makefile.in and src/defs.hpp.in repspectively.
#
# The following options are implememted:
#   -h  --help        help message
#   --prob=name       use src/pgen/name.cpp as the problem generator
#   --coord=choice    use choice as the coordinate system
#   --eos=choice      use choice as the equation of state
#   --flux=choice     use choice as the Riemann solver
#   --order=choice    use choice as the spatial reconstruction algorithm
#   --fint=choice     use choice as the hydro time-integration algorithm
#   -b                enable magnetic fields
#   -s                enable special relativity
#   -g                enable general relativity
#   -t                enable interface frame transformations for GR
<<<<<<< HEAD
#   -vis              enable viscosity
#   -pp               enable post-processing
=======
>>>>>>> 469f599f
#   --cxx=choice      use choice as the C++ compiler
#   --std=choice      use choice as the C++ standard
#   --chemistry=choice enable chemistry, use choice as chemical network
#   -debug            enable debug flags (-g -O0); override other compiler options
#   -mpi              enable parallelization with MPI
#   -omp              enable parallelization with OpenMP
#   -hdf5             enable HDF5 output (requires the HDF5 library)
#   --hdf5_path=path  path to HDF5 libraries (requires the HDF5 library)
#   --ifov=N          enable N internal hydro output variables
#   -radiation        enable radiative transfer
#---------------------------------------------------------------------------------------

# Modules
import argparse
import glob
import re

# Set template and output filenames
makefile_input = 'Makefile.in'
makefile_output = 'Makefile'
defsfile_input = 'src/defs.hpp.in'
defsfile_output = 'src/defs.hpp'

#--- Step 1. Prepare parser, add each of the arguments ---------------------------------
parser = argparse.ArgumentParser()

# --prob=[name] argument
pgen_directory = 'src/pgen/'
# set pgen_choices to list of .cpp files in src/pgen/
pgen_choices = glob.glob(pgen_directory + '*.cpp')
# remove 'src/pgen/' prefix and '.cpp' extension from each filename
pgen_choices = [choice[len(pgen_directory):-4] for choice in pgen_choices]
parser.add_argument('--prob',
    default='shock_tube',
    choices=pgen_choices,
    help='select problem generator')

# --coord=[name] argument
parser.add_argument('--coord',
    default='cartesian',
    choices=['cartesian','cylindrical','spherical_polar','minkowski','sinusoidal',
        'tilted','schwarzschild','kerr-schild'],
    help='select coordinate system')

# --eos=[name] argument
parser.add_argument('--eos',
    default='adiabatic',
    choices=['adiabatic','isothermal'],
    help='select equation of state')

# --flux=[name] argument
parser.add_argument('--flux',
    default='default',
    choices=['default','hlle','hllc','hlld','roe','llf'],
    help='select Riemann solver')

# --order=[name] argument
parser.add_argument('--order',
    default='plm',
    choices=['plm'],
    help='select spatial reconstruction algorithm')

# --fint=[name] argument
parser.add_argument('--fint',
    default='vl2',
    choices=['vl2'],
    help='select hydro time-integration algorithm')

# -b argument
parser.add_argument('-b',
    action='store_true',
    default=False,
    help='enable magnetic field')

# -s argument
parser.add_argument('-s',
    action='store_true',
    default=False,
    help='enable special relativity')

# -g argument
parser.add_argument('-g',
    action='store_true',
    default=False,
    help='enable general relativity')

# -t argument
parser.add_argument('-t',
    action='store_true',
    default=False,
    help='enable interface frame transformations for GR')

<<<<<<< HEAD
# -vis argument
parser.add_argument('-vis',
    action='store_true',
    default=False,
    help='enable viscosity')

# --chemistry argument
parser.add_argument('--chemistry',
    default=None,
    choices=["gow16", "gow16_ng"],
    help='select chemical network')

# -pp argument
parser.add_argument('-pp',
    action='store_true',
    default=False,
    help='enable post-processing')

=======
>>>>>>> 469f599f
# --cxx=[name] argument
parser.add_argument('--cxx',
    default='g++',
    choices=['g++','icc','cray','bgxl'],
    help='select C++ compiler')

# --std=[name] argument
parser.add_argument('--std',
    default=None,
    choices=["c++11"],
    help='select C++ standard')

# -debug argument
parser.add_argument('-debug',
    action='store_true',
    default=False,
    help='enable debug flags; override other compiler options')

# -mpi argument
parser.add_argument('-mpi',
    action='store_true',
    default=False,
    help='enable parallelization with MPI')

# -omp argument
parser.add_argument('-omp',
    action='store_true',
    default=False,
    help='enable parallelization with OpenMP')

# -hdf5 argument
parser.add_argument('-hdf5',
    action='store_true',
    default=False,
    help='enable HDF5 Output')

# --hdf5_path argument
parser.add_argument('--hdf5_path',
    type=str,
    default='',
    help='path to HDF5 libraries')

# -ifov=N argument
parser.add_argument('--ifov',
    type=int,
    default=0,
    help='number of internal hydro output variables')

# -radiation argument
parser.add_argument('-radiation',
    action='store_true',
    default=False,
    help='enable radiative transfer')

# Parse command-line inputs
args = vars(parser.parse_args())

#--- Step 2. Test for incompatible arguments -------------------------------------------

# Set default flux; HLLD for MHD, HLLC for hydro, HLLE for isothermal hydro
if args['flux']=='default':
  if args['b']:
    args['flux']='hlld'
  else:
    if args['eos']=='isothermal':
      args['flux']='hlle'
    else:
      args['flux']='hllc'

# Check Riemann solver compatibility
if args['flux']=='hllc' and args['eos']=='isothermal':
  raise SystemExit('### CONFIGURE ERROR: HLLC flux cannot be used with isothermal EOS')
if args['flux']=='hllc' and args['b']:
  raise SystemExit('### CONFIGURE ERROR: HLLC flux cannot be used with MHD')
if args['flux']=='hlld' and not args['b']:
  raise SystemExit('### CONFIGURE ERROR: HLLD flux can only be used with MHD')

# Check relativity
if args['s'] and args['g']:
  raise SystemExit('### CONFIGURE ERROR: ' \
      + 'GR implies SR; the -s option is restricted to pure SR.')
if args['t'] and not args['g']:
  raise SystemExit('### CONFIGURE ERROR: Frame transformations only apply to GR.')
if args['g'] and args['coord'] in ('cartesian','cylindrical','spherical_polar'):
  raise SystemExit('### CONFIGURE ERROR: ' \
      + 'GR cannot be used with ' + args['coord'] + ' coordinates')
if not args['g'] and args['coord'] not in ('cartesian','cylindrical','spherical_polar'):
  raise SystemExit('### CONFIGURE ERROR: ' \
      + args['coord'] + ' coordinates only apply to GR')
if args['eos']=='isothermal':
  if args['s'] or args['g']:
    raise SystemExit('### CONFIGURE ERROR: '\
        + 'Isothermal EOS is incompatible with relativity.')

#--- Step 3. Set definitions and Makefile options based on above arguments -------------

# Prepare dictionaries of substitutions to be made
definitions = {}
makefile_options = {}
makefile_options['LOADER_FLAGS'] = ''

# --prob=[name] argument
definitions['PROBLEM'] = makefile_options['PROBLEM_FILE'] = args['prob']

# --coord=[name] argument
definitions['COORDINATE_SYSTEM'] = makefile_options['COORDINATES_FILE'] = args['coord']

# --eos=[name] argument
definitions['NON_BAROTROPIC_EOS'] = '1' if args['eos'] == 'adiabatic' else '0'
makefile_options['EOS_FILE'] = args['eos']
# set number of hydro variables for adiabatic/isothermal
if args['eos'] == 'adiabatic':
  definitions['NHYDRO_VARIABLES'] = '5'
if args['eos'] == 'isothermal':
  definitions['NHYDRO_VARIABLES'] = '4'

# --flux=[name] argument
definitions['RSOLVER'] = makefile_options['RSOLVER_FILE'] = args['flux']

# --order=[name] argument
definitions['RECONSTRUCT'] = makefile_options['RECONSTRUCT_FILE'] = args['order']

# --fint=[name] argument
definitions['HYDRO_INTEGRATOR'] = makefile_options['HYDRO_INT_FILE'] = args['fint']
definitions['NSTEP'] = '2'

# -b argument
# set variety of macros based on whether MHD/hydro or adi/iso are defined
if args['b']:
  definitions['MAGNETIC_FIELDS_ENABLED'] = '1'
  makefile_options['EOS_FILE'] += '_mhd'
  definitions['NFIELD_VARIABLES'] = '3'
  makefile_options['RSOLVER_DIR'] = 'mhd/'
  if args['flux'] == 'hlle' or args['flux'] == 'llf' or args['flux'] == 'roe':
    makefile_options['RSOLVER_FILE'] += '_mhd'
  if args['eos'] == 'adiabatic':
    definitions['NWAVE_VALUE'] = '7'
  else:
    definitions['NWAVE_VALUE'] = '6'
    if args['flux'] == 'hlld':
      makefile_options['RSOLVER_FILE'] += '_iso'
else:
  definitions['MAGNETIC_FIELDS_ENABLED'] = '0'
  makefile_options['EOS_FILE'] += '_hydro'
  definitions['NFIELD_VARIABLES'] = '0'
  makefile_options['RSOLVER_DIR'] = 'hydro/'
  if args['eos'] == 'adiabatic':
    definitions['NWAVE_VALUE'] = '5'
  else:
    definitions['NWAVE_VALUE'] = '4'

# -s, -g, and -t arguments
definitions['RELATIVISTIC_DYNAMICS'] = '1' if args['s'] or args['g'] else '0'
definitions['GENERAL_RELATIVITY'] = '1' if args['g'] else '0'
if args['s']:
  makefile_options['EOS_FILE'] += '_sr'
  makefile_options['RSOLVER_FILE'] += '_rel'
if args['g']:
  makefile_options['EOS_FILE'] += '_gr'
  makefile_options['RSOLVER_FILE'] += '_rel'
  if not args['t']:
    makefile_options['RSOLVER_FILE'] += '_no_transform'

<<<<<<< HEAD
# -vis argument
if args['vis']:
  definitions['VISCOSITY'] = '1'
  makefile_options['VIS_FILE'] = '*.cpp'
else:
  definitions['VISCOSITY'] = '0'
  makefile_options['VIS_FILE'] = '*.cpp'

# -pp argument
if args['pp']:
  definitions['POST_PROCESSING_ENABLED'] = '1'
else:
  definitions['POST_PROCESSING_ENABLED'] = '0'

# -radiation argument
if args['radiation']:
  definitions['RADIATION_ENABLED'] = '1'
  makefile_options['RADIATION_FILE'] = '*.cpp'
else:
  definitions['RADIATION_ENABLED'] = '0'
  makefile_options['RADIATION_FILE'] = '*.cpp'

=======
>>>>>>> 469f599f
# --cxx=[name] argument
if args['cxx'] == 'g++':
  definitions['COMPILER_CHOICE'] = makefile_options['COMPILER_CHOICE'] = 'g++'
  makefile_options['PREPROCESSOR_FLAGS'] = ''
  makefile_options['COMPILER_FLAGS'] = '-O3'
  makefile_options['LINKER_FLAGS'] = ''
  makefile_options['LIBRARY_FLAGS'] = ''
if args['cxx'] == 'icc':
  definitions['COMPILER_CHOICE'] = makefile_options['COMPILER_CHOICE'] = 'icc'
  makefile_options['PREPROCESSOR_FLAGS'] = ''
  makefile_options['COMPILER_FLAGS'] = '-O3 -xhost -ipo -inline-forceinline'
  makefile_options['LINKER_FLAGS'] = ''
  makefile_options['LIBRARY_FLAGS'] = ''
if args['cxx'] == 'cray':
  definitions['COMPILER_CHOICE'] = 'cray'
  makefile_options['COMPILER_CHOICE'] = 'CC'
  makefile_options['PREPROCESSOR_FLAGS'] = ''
  makefile_options['COMPILER_FLAGS'] = '-O3 -h aggress -h vector3 -hfp3'
  makefile_options['LINKER_FLAGS'] = '-hwp -hpl=obj/lib'
  makefile_options['LIBRARY_FLAGS'] = '-lm'
if args['cxx'] == 'bgxl':
  # suppressed messages:
  #   1500-036:  nostrict option can change semantics
  #   1540-1401: pragma (simd) not recognized
  definitions['COMPILER_CHOICE'] = makefile_options['COMPILER_CHOICE'] = 'bgxlc++'
  makefile_options['PREPROCESSOR_FLAGS'] = ''
  makefile_options['COMPILER_FLAGS'] = \
      '-O3 -qstrict -qlanglvl=extended -qsuppress=1500-036 -qsuppress=1540-1401'
  makefile_options['LINKER_FLAGS'] = ''
  makefile_options['LIBRARY_FLAGS'] = ''

# --std=[name] argument
if args['std'] == 'c++11':
  makefile_options['COMPILER_FLAGS'] = "-std=c++11 " + makefile_options['COMPILER_FLAGS']

# -chemistry argument
#TODO: CHEMISTRY_ENABLED and CHEMISTRY_OPTION repeated.
if args['chemistry'] == "gow16":
  definitions['CHEMISTRY_ENABLED'] = '1'
  definitions['CHEMISTRY_OPTION'] = 'INCLUDE_CHEMISTRY'
  definitions['NUM_SPECIES'] = '13'
  #ChemNetwork class header file included in species.hpp
  definitions['CHEMNETWORK_HEADER'] = 'network/gow16.hpp'
  makefile_options['CHEMNET_FILE'] = 'src/chemistry/network/' \
                                      + args['chemistry'] + '.cpp'
  makefile_options['CHEMISTRY_FILE'] = 'src/chemistry/*.cpp'
  makefile_options['LIBRARY_FLAGS'] += ' -lsundials_cvode -lsundials_nvecserial'
  makefile_options['PREPROCESSOR_FLAGS'] += ' -I/usr/local/include/'
  makefile_options['LINKER_FLAGS'] += ' -L/usr/local/lib/'
elif args['chemistry'] == "gow16_ng":
  definitions['CHEMISTRY_ENABLED'] = '1'
  definitions['CHEMISTRY_OPTION'] = 'INCLUDE_CHEMISTRY'
  definitions['NUM_SPECIES'] = '19'
  definitions['CHEMNETWORK_HEADER'] = 'network/gow16_ng.hpp'
  makefile_options['CHEMNET_FILE'] = 'src/chemistry/network/' \
                                      + args['chemistry'] + '.cpp'
  makefile_options['CHEMISTRY_FILE'] = 'src/chemistry/*.cpp'
  makefile_options['LIBRARY_FLAGS'] += ' -lsundials_cvode -lsundials_nvecserial'
  makefile_options['PREPROCESSOR_FLAGS'] += ' -I/usr/local/include/'
  makefile_options['LINKER_FLAGS'] += ' -L/usr/local/lib/'
else:
  definitions['CHEMISTRY_OPTION'] = 'NOT_INCLUDE_CHEMISTRY'
  definitions['CHEMISTRY_ENABLED'] = '0'
  definitions['NUM_SPECIES'] = '0'
  makefile_options['CHEMNET_FILE'] = ''
  makefile_options['CHEMISTRY_FILE'] = ''
  definitions['CHEMNETWORK_HEADER'] = 'network/network.hpp'

# -debug argument
if args['debug']:
  definitions['DEBUG'] = 'DEBUG'
  if args['cxx'] == 'g++' or args['cxx'] == 'icc':
    makefile_options['COMPILER_FLAGS'] = '-O0 -g'
  if args['cxx'] == 'cray':
    makefile_options['COMPILER_FLAGS'] = '-O0'
  if args['cxx'] == 'bgxl':
    makefile_options['COMPILER_FLAGS'] = '-O0 -g -qlanglvl=extended'
else:
  definitions['DEBUG'] = 'NOT_DEBUG'

# -mpi argument
if args['mpi']:
  definitions['MPI_OPTION'] = 'MPI_PARALLEL'
  if args['cxx'] == 'g++' or args['cxx'] == 'icc':
    definitions['COMPILER_CHOICE'] = makefile_options['COMPILER_CHOICE'] = 'mpicxx'
  if args['cxx'] == 'cray':
    makefile_options['COMPILER_FLAGS'] += ' -h mpi1'
  if args['cxx'] == 'bgxl':
    definitions['COMPILER_CHOICE'] = makefile_options['COMPILER_CHOICE'] = 'mpixlcxx'
else:
  definitions['MPI_OPTION'] = 'NOT_MPI_PARALLEL'

# -omp argument
if args['omp']:
  definitions['OPENMP_OPTION'] = 'OPENMP_PARALLEL'
  if args['cxx'] == 'g++':
    makefile_options['COMPILER_FLAGS'] += ' -fopenmp'
  if args['cxx'] == 'icc':
    makefile_options['COMPILER_FLAGS'] += ' -openmp'
  if args['cxx'] == 'cray':
    makefile_options['COMPILER_FLAGS'] += ' -homp'
  if args['cxx'] == 'bgxl':
    # use thread-safe version of compiler
    definitions['COMPILER_CHOICE'] += '_r'
    makefile_options['COMPILER_CHOICE'] += '_r'
    makefile_options['COMPILER_FLAGS'] += ' -qsmp'
else:
  definitions['OPENMP_OPTION'] = 'NOT_OPENMP_PARALLEL'
  if args['cxx'] == 'cray':
    makefile_options['COMPILER_FLAGS'] += ' -hnoomp'
  if args['cxx'] == 'icc':
    # suppressed messages:
    #   3180: pragma omp not recognized
    makefile_options['COMPILER_FLAGS'] += ' -diag-disable 3180'

# -hdf5 argument
if args['hdf5']:
  definitions['HDF5_OPTION'] = 'HDF5OUTPUT'
  if args['hdf5_path'] != '':
    makefile_options['PREPROCESSOR_FLAGS'] += '-I%s/include' % args['hdf5_path']
    makefile_options['LINKER_FLAGS'] += '-L%s/lib' % args['hdf5_path']
  if args['cxx'] == 'g++' or args['cxx'] == 'icc' or args['cxx'] == 'cray':
    makefile_options['LIBRARY_FLAGS'] += ' -lhdf5'
  if args['cxx'] == 'bgxl':
    makefile_options['PREPROCESSOR_FLAGS'] += \
        ' -D_LARGEFILE_SOURCE -D_LARGEFILE64_SOURCE -D_BSD_SOURCE' \
        + ' -I/soft/libraries/hdf5/1.8.14/cnk-xl/V1R2M2-20150213/include' \
        + ' -I/bgsys/drivers/ppcfloor/comm/include'
    makefile_options['LINKER_FLAGS'] += \
        ' -L/soft/libraries/hdf5/1.8.14/cnk-xl/V1R2M2-20150213/lib' \
        + ' -L/soft/libraries/alcf/current/xl/ZLIB/lib'
    makefile_options['LIBRARY_FLAGS'] += ' -lhdf5 -lz -lm'
else:
  definitions['HDF5_OPTION'] = 'NO_HDF5OUTPUT'

# Assemble all flags of any sort given to compiler
definitions['COMPILER_FLAGS'] = ' '.join([makefile_options[opt+'_FLAGS'] for opt in \
    ['PREPROCESSOR','COMPILER','LINKER','LIBRARY']])

# -ifov=N argument
definitions['NUM_IFOV'] = str(args['ifov'])

#--- Step 4. Create new files, finish up -----------------------------------------------

# Terminate all filenames with .cpp extension
makefile_options['PROBLEM_FILE'] += '.cpp'
makefile_options['COORDINATES_FILE'] += '.cpp'
makefile_options['EOS_FILE'] += '.cpp'
makefile_options['RSOLVER_FILE'] += '.cpp'
makefile_options['RECONSTRUCT_FILE'] += '.cpp'
makefile_options['HYDRO_INT_FILE'] += '.cpp'

# Read templates
with open(defsfile_input, 'r') as current_file:
  defsfile_template = current_file.read()
with open(makefile_input, 'r') as current_file:
  makefile_template = current_file.read()

# Make substitutions
for key,val in definitions.items():
  defsfile_template = re.sub(r'@{0}@'.format(key), val, defsfile_template)
for key,val in makefile_options.items():
  makefile_template = re.sub(r'@{0}@'.format(key), val, makefile_template)

# Write output files
with open(defsfile_output, 'w') as current_file:
  current_file.write(defsfile_template)
with open(makefile_output, 'w') as current_file:
  current_file.write(makefile_template)

# Finish with diagnostic output
print('Your Athena++ distribution has now been configured with the following options:')
print('  Problem generator:       ' + args['prob'])
print('  Coordinate system:       ' + args['coord'])
print('  Equation of state:       ' + args['eos'])
print('  Riemann solver:          ' + args['flux'])
print('  Reconstruction method:   ' + args['order'])
print('  Hydro integrator:        ' + args['fint'])
print('  Magnetic fields:         ' + ('ON' if args['b'] else 'OFF'))
print('  Special relativity:      ' + ('ON' if args['s'] else 'OFF'))
print('  General relativity:      ' + ('ON' if args['g'] else 'OFF'))
print('  Frame transformations:   ' + ('ON' if args['t'] else 'OFF'))
<<<<<<< HEAD
print('  Viscosity:               ' + ('ON' if args['vis'] else 'OFF'))
print('  Chemistry:               ' + (args['chemistry'] if  args['chemistry'] \
        !=  None else 'OFF'))
print('  Post processing:         ' + ('ON' if args['pp'] else 'OFF'))
=======
>>>>>>> 469f599f
print('  Compiler and flags:      ' + makefile_options['COMPILER_CHOICE'] + ' ' \
    + makefile_options['PREPROCESSOR_FLAGS'] + ' ' + makefile_options['COMPILER_FLAGS'])
print('  Debug flags:             ' + ('ON' if args['debug'] else 'OFF'))
print('  Linker flags:            ' + makefile_options['LINKER_FLAGS'] + ' ' \
    + makefile_options['LIBRARY_FLAGS'])
print('  MPI parallelism:         ' + ('ON' if args['mpi'] else 'OFF'))
print('  OpenMP parallelism:      ' + ('ON' if args['omp'] else 'OFF'))
print('  HDF5 output:             ' + ('ON' if args['hdf5'] else 'OFF'))
print('  Internal hydro outvars:  ' + str(args['ifov']))<|MERGE_RESOLUTION|>--- conflicted
+++ resolved
@@ -17,11 +17,7 @@
 #   -s                enable special relativity
 #   -g                enable general relativity
 #   -t                enable interface frame transformations for GR
-<<<<<<< HEAD
-#   -vis              enable viscosity
 #   -pp               enable post-processing
-=======
->>>>>>> 469f599f
 #   --cxx=choice      use choice as the C++ compiler
 #   --std=choice      use choice as the C++ standard
 #   --chemistry=choice enable chemistry, use choice as chemical network
@@ -114,13 +110,6 @@
     default=False,
     help='enable interface frame transformations for GR')
 
-<<<<<<< HEAD
-# -vis argument
-parser.add_argument('-vis',
-    action='store_true',
-    default=False,
-    help='enable viscosity')
-
 # --chemistry argument
 parser.add_argument('--chemistry',
     default=None,
@@ -133,8 +122,6 @@
     default=False,
     help='enable post-processing')
 
-=======
->>>>>>> 469f599f
 # --cxx=[name] argument
 parser.add_argument('--cxx',
     default='g++',
@@ -298,15 +285,6 @@
   if not args['t']:
     makefile_options['RSOLVER_FILE'] += '_no_transform'
 
-<<<<<<< HEAD
-# -vis argument
-if args['vis']:
-  definitions['VISCOSITY'] = '1'
-  makefile_options['VIS_FILE'] = '*.cpp'
-else:
-  definitions['VISCOSITY'] = '0'
-  makefile_options['VIS_FILE'] = '*.cpp'
-
 # -pp argument
 if args['pp']:
   definitions['POST_PROCESSING_ENABLED'] = '1'
@@ -321,8 +299,6 @@
   definitions['RADIATION_ENABLED'] = '0'
   makefile_options['RADIATION_FILE'] = '*.cpp'
 
-=======
->>>>>>> 469f599f
 # --cxx=[name] argument
 if args['cxx'] == 'g++':
   definitions['COMPILER_CHOICE'] = makefile_options['COMPILER_CHOICE'] = 'g++'
@@ -505,13 +481,9 @@
 print('  Special relativity:      ' + ('ON' if args['s'] else 'OFF'))
 print('  General relativity:      ' + ('ON' if args['g'] else 'OFF'))
 print('  Frame transformations:   ' + ('ON' if args['t'] else 'OFF'))
-<<<<<<< HEAD
-print('  Viscosity:               ' + ('ON' if args['vis'] else 'OFF'))
 print('  Chemistry:               ' + (args['chemistry'] if  args['chemistry'] \
         !=  None else 'OFF'))
 print('  Post processing:         ' + ('ON' if args['pp'] else 'OFF'))
-=======
->>>>>>> 469f599f
 print('  Compiler and flags:      ' + makefile_options['COMPILER_CHOICE'] + ' ' \
     + makefile_options['PREPROCESSOR_FLAGS'] + ' ' + makefile_options['COMPILER_FLAGS'])
 print('  Debug flags:             ' + ('ON' if args['debug'] else 'OFF'))
