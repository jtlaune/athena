//========================================================================================
// Athena++ astrophysical MHD code
// Copyright(C) 2014 James M. Stone <jmstone@princeton.edu> and other code
// contributors Licensed under the 3-clause BSD License, see LICENSE file for
// details Created JTL 10/19/22
//========================================================================================
// C++ headers
#include <algorithm> // min
#include <cmath>     // sqrt
#include <cstdlib>   // srand
#include <cstring>   // strcmp()
#include <fstream>
#include <iostream> // endl
#include <limits>
#include <math.h>
#include <sstream>   // stringstream
#include <stdexcept> // runtime_error
#include <string>    // c_str()

// Athena++ headers
#include "../athena.hpp"
#include "../athena_arrays.hpp"
#include "../bvals/bvals.hpp"
#include "../coordinates/coordinates.hpp"
#include "../eos/eos.hpp"
#include "../field/field.hpp"
#include "../globals.hpp"
#include "../hydro/hydro.hpp"
#include "../mesh/mesh.hpp"
#include "../orbital_advection/orbital_advection.hpp"
#include "../parameter_input.hpp"

namespace
{
  Real ovSig, lambda, dfloor, pfloor, R0, cs0, CS02, Omega0, nu_iso;
  Real T_damp_bdy, WDL1, WDL2, x1min, x1max;
  Real r_exclude, innerbdy, A, m;
  int nPtEval;
} // namespace

Real DenProf(const Real rad);
Real dDenProfdr(const Real rad);
Real AzimVelProf(const Real rad);
Real RadVelProf(const Real rad);
Real dPresProfdr(const Real rad);
// Real hProf(const Real rad);

// User source function
void DiskSourceFunction(MeshBlock *pmb, const Real time, const Real dt,
                        const AthenaArray<Real> &prim,
                        const AthenaArray<Real> &prim_scalar,
                        const AthenaArray<Real> &bcc, AthenaArray<Real> &cons,
                        AthenaArray<Real> &cons_scalar);
// User-defined boundary conditions for disk simulations
void DiskInnerX1(MeshBlock *pmb, Coordinates *pco, AthenaArray<Real> &prim,
                 FaceField &b, Real time, Real dt, int il, int iu, int jl,
                 int ju, int kl, int ku, int ngh);
void DiskOuterX1(MeshBlock *pmb, Coordinates *pco, AthenaArray<Real> &prim,
                 FaceField &b, Real time, Real dt, int il, int iu, int jl,
                 int ju, int kl, int ku, int ngh);
Real splineKernel(Real x);
// void MeshBlock::UserWorkInLoop();

void Mesh::InitUserMeshData(ParameterInput *pin)
{
  EnrollUserExplicitSourceFunction(DiskSourceFunction);

  // Hydro parameters.
  dfloor = pin->GetReal("hydro", "Sigma_floor");
  pfloor = pin->GetReal("hydro", "P_floor");
  cs0 = pin->GetReal("hydro", "iso_sound_speed");
  CS02 = SQR(cs0);
  // Secondary parameters.
  // Disk parameters.
  ovSig = pin->GetReal("problem", "overlineSigma");
  lambda = pin->GetReal("problem", "lambda");
  R0 = pin->GetReal("problem", "R0");
  Omega0 = pin->GetReal("problem", "Omega0");
  nu_iso = pin->GetReal("problem", "nu_iso");
  // Boundary conditions.
  WDL1 = pin->GetReal("problem", "WaveDampingLength_in");
  WDL2 = pin->GetReal("problem", "WaveDampingLength_out");
  x1min = pin->GetReal("mesh", "x1min");
  x1max = pin->GetReal("mesh", "x1max");
  T_damp_bdy = pin->GetReal("problem", "T_damp_bdy");
  innerbdy = pin->GetReal("problem", "innerbdy");
  // Potential parameters
  innerbdy = pin->GetReal("problem", "innerbdy");
  m = pin->GetReal("problem", "m");
  A = pin->GetReal("problem", "A");

  EnrollUserBoundaryFunction(BoundaryFace::inner_x1, DiskInnerX1);
  EnrollUserBoundaryFunction(BoundaryFace::outer_x1, DiskOuterX1);
  return;
}

Real splineKernel(Real x)
{
  // Smooth transition f(x)=0 @ x=1 and f(x)=1 @ x=0.
  // Used for the wave damping zones at radial boundary (with appropriate
  // definitions for x).
  Real W;
  if (x < 0)
  {
    W = 1.;
  }
  else if (x <= 0.5)
  {
    W = 1. - 6. * x * x + 6. * x * x * x;
  }
  else if (x <= 1)
  {
    W = 2. * (1 - x) * (1 - x) * (1 - x);
  }
  else
  {
    W = 0.;
  }
  return (W);
}

/*
  These functions with "Prof" in their name are the unperturbed steady state (parameterized) background profiles.
  Currently, only supports cs=const (lambda=0, temperature=constant, global isothermal).
*/

Real DenProf(const Real rad)
{
  // Density profile Sigma(r) (unperturbed)
  // x1max and rad both in units R0
  return ovSig;
}

Real dDenProfdr(const Real rad)
{
  // Derivative of density profile d(Sigma(r))/dr (unperturbed)
  return 0;
}

Real dPresProfdr(const Real rad)
{
  Real dSigdr = dDenProfdr(rad);
  return std::pow(cs0, 2) * dSigdr;
}

Real RadVelProf(const Real rad)
{
  return -3 * nu_iso / 2 / (rad / R0);
}

Real AzimVelProf(const Real rad)
{
  // Velocity profile v(r)
  Real dPdr = dPresProfdr(rad);
  Real Sig = DenProf(rad);
  return std::sqrt(dPdr * rad / Sig + 1 / rad) - Omega0 * rad;
}

void DiskSourceFunction(MeshBlock *pmb, const Real time, const Real dt,
                        const AthenaArray<Real> &prim,
                        const AthenaArray<Real> &prim_scalar,
                        const AthenaArray<Real> &bcc, AthenaArray<Real> &cons,
                        AthenaArray<Real> &cons_scalar)
{
  Real vk, vr, vr0, vth, Sig, Sig0, rprim, rsecn;
  Real x1, x2, x3;
  Real Fpr, Cs;
  for (int k = pmb->ks; k <= pmb->ke; ++k)
  {
    x3 = pmb->pcoord->x3v(k);
    for (int j = pmb->js; j <= pmb->je; ++j)
    {
      x2 = pmb->pcoord->x2v(j);
      for (int i = pmb->is; i <= pmb->ie; ++i)
      {
        x1 = pmb->pcoord->x1v(i);

        rprim = x1;
        rsecn =
            std::sqrt(rprim * rprim + R0 * R0 - 2 * R0 * rprim * std::cos(x2));
        vk = AzimVelProf(rprim);
        Sig0 = DenProf(rprim);
        Sig = prim(IDN, k, j, i);

        // Primary gravity.
        // No softening because it is off-grid.
        Fpr = -1. / rprim / rprim;
        cons(IM1, k, j, i) += dt * Sig * Fpr;
        cons(IM2, k, j, i) += 0;

        // m component
        cons(IM2, k, j, i) += dt * Sig * A * m * std::sin(m * x2 - Omega0 * time) / rprim;

        // Centrifugal force.
        cons(IM1, k, j, i) += dt * Sig * Omega0 * Omega0 * rprim;

        // Coriolis force.
        vr = prim(IM1, k, j, i);
        vth = prim(IM2, k, j, i);
        cons(IM1, k, j, i) += 2 * dt * Sig * Omega0 * vth;
        cons(IM2, k, j, i) += -2 * dt * Sig * Omega0 * vr;

        // Wave damping regions.
        if ((rprim <= innerbdy) and (innerbdy != x1min))
        {
          Real x = (rprim - x1min) / (innerbdy - x1min);
          Real factor = splineKernel(x);
          cons(IDN, k, j, i) +=
              -factor * dt * (cons(IDN, k, j, i) - Sig0) / T_damp_bdy;
          cons(IM1, k, j, i) += -factor * dt * (cons(IM1, k, j, i) - Sig0 * vr0) / T_damp_bdy;
          cons(IM2, k, j, i) +=
              -factor * dt * (cons(IM2, k, j, i) - Sig0 * vk) / T_damp_bdy;
        }
        if ((rprim >= WDL1) and (WDL2 != WDL1))
        {
          Real x = 1 - (rprim - WDL1) / (WDL2 - WDL1);
          Real factor = splineKernel(x);
          vr0 = RadVelProf(rprim); //-1.5 * nu_iso / rprim;
          cons(IDN, k, j, i) +=
              -factor * dt * (cons(IDN, k, j, i) - Sig0) / T_damp_bdy;
          cons(IM1, k, j, i) +=
              -factor * dt * (cons(IM1, k, j, i) - Sig0 * vr0) / T_damp_bdy;
          cons(IM2, k, j, i) +=
              -factor * dt * (cons(IM2, k, j, i) - Sig0 * vk) / T_damp_bdy;
        }
      }
    }
  }
}

void MeshBlock::ProblemGenerator(ParameterInput *pin)
{
  Real x1, x2, x3;
  Real Sig, vk, Cx, Cy;
  Real rprim, vr0;
  for (int k = ks; k <= ke; ++k)
  {
    x3 = pcoord->x3v(k);
    for (int j = js; j <= je; ++j)
    {
      x2 = pcoord->x2v(j);
      for (int i = is; i <= ie; ++i)
      {
        x1 = pcoord->x1v(i);

        rprim = x1;
        Sig = DenProf(rprim);
        vk = AzimVelProf(rprim);
        vr0 = RadVelProf(rprim); //-1.5 * nu_iso / rprim;

        phydro->u(IDN, k, j, i) = Sig;
        phydro->u(IM1, k, j, i) = Sig * vr0;
        phydro->u(IM2, k, j, i) = Sig * vk;
        phydro->u(IM3, k, j, i) = 0.;
      }
    }
  }
}

void DiskInnerX1(MeshBlock *pmb, Coordinates *pco, AthenaArray<Real> &prim,
                 FaceField &b, Real time, Real dt, int il, int iu, int jl,
                 int ju, int kl, int ku, int ngh)
{
  Real x1, x2, x3;
  Real rprim, Sig, vk, vr;
  Real r_active = pco->x1v(il);
  for (int k = kl; k <= ku; ++k)
  {
    x3 = pco->x3v(k);
    for (int j = jl; j <= ju; ++j)
    {
      x2 = pco->x2v(j);
      for (int i = 1; i <= ngh; ++i)
      {
        x1 = pco->x1v(il - i);

        rprim = x1;
        Sig = prim(IDN, k, j, il); // DenProf(rprim);
        vr = prim(IVX, k, j, il);  // RadVelProf(rprim); //-1.5 * nu_iso / rprim;
        vk = prim(IVY, k, j, il);  // AzimVelProf(rprim);

        prim(IDN, k, j, il - i) = Sig; // prim(IDN, k, j, il);
        prim(IVY, k, j, il - i) = (vk + r_active * Omega0) * std::pow((x1 / r_active), -0.5) - rprim * Omega0;
        prim(IVZ, k, j, il - i) = 0.; // prim(IVZ, k, j, il);
        if (vr >= 0)
        {
          prim(IVX, k, j, il - i) = 0;
<<<<<<< HEAD
        }
        else
        {
          prim(IVX, k, j, il - i) = vr * std::pow((x1 / r_active), -1);
=======
        } else {
          prim(IVX, k, j, il - i) = vr;
>>>>>>> c5573175
        }
        // dumb debugging for nlim=1, dcycle=1
        // if (i == 1)
        //{
        //  std::cout << rprim << "\n";
        //  std::cout << r_active << "\n";
        //  std::cout << prim(IDN, k, j, il - i) << "\n";
        //  std::cout << prim(IVX, k, j, il - i) << "\n";
        //  std::cout << prim(IVY, k, j, il) << "\n";
        //  std::cout << prim(IVY, k, j, il - i) << "\n";
        //  std::cout << "--------end step--------"
        //            << "\n";
        //}
      }
    }
  }
}

/*
  Set to initial conditions (wave damping is in disk source)
*/

void DiskOuterX1(MeshBlock *pmb, Coordinates *pco, AthenaArray<Real> &prim,
                 FaceField &b, Real time, Real dt, int il, int iu, int jl,
                 int ju, int kl, int ku, int ngh)
{
  Real Sig, vk, rprim, x1, x2, x3, Cx, Cy, vr;
  Real r_active = pco->x1v(iu);
  for (int k = kl; k <= ku; ++k)
  {
    x3 = pco->x3v(k);
    for (int j = jl; j <= ju; ++j)
    {
      x2 = pco->x2v(j);
      for (int i = 1; i <= ngh; ++i)
      {
        x1 = pco->x1v(iu + i);

        rprim = x1;
        Sig = prim(IDN, k, j, iu); // DenProf(rprim);
        vr = prim(IVX, k, j, iu);  // RadVelProf(rprim); //-1.5 * nu_iso / rprim;
        vk = prim(IVY, k, j, iu);  // AzimVelProf(rprim);

        prim(IDN, k, j, iu + i) = Sig;
        prim(IVX, k, j, iu + i) = vr * std::pow((x1 / r_active), -1);
        prim(IVY, k, j, iu + i) = (vk + r_active * Omega0) * std::pow((x1 / r_active), -0.5) - rprim * Omega0;
        prim(IVZ, k, j, iu + i) = 0.;
      }
    }
  }
}<|MERGE_RESOLUTION|>--- conflicted
+++ resolved
@@ -181,6 +181,7 @@
         vk = AzimVelProf(rprim);
         Sig0 = DenProf(rprim);
         Sig = prim(IDN, k, j, i);
+        vr0 = RadVelProf(rprim); //-1.5 * nu_iso / rprim;
 
         // Primary gravity.
         // No softening because it is off-grid.
@@ -215,7 +216,6 @@
         {
           Real x = 1 - (rprim - WDL1) / (WDL2 - WDL1);
           Real factor = splineKernel(x);
-          vr0 = RadVelProf(rprim); //-1.5 * nu_iso / rprim;
           cons(IDN, k, j, i) +=
               -factor * dt * (cons(IDN, k, j, i) - Sig0) / T_damp_bdy;
           cons(IM1, k, j, i) +=
@@ -285,15 +285,10 @@
         if (vr >= 0)
         {
           prim(IVX, k, j, il - i) = 0;
-<<<<<<< HEAD
         }
         else
         {
           prim(IVX, k, j, il - i) = vr * std::pow((x1 / r_active), -1);
-=======
-        } else {
-          prim(IVX, k, j, il - i) = vr;
->>>>>>> c5573175
         }
         // dumb debugging for nlim=1, dcycle=1
         // if (i == 1)
