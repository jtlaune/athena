//========================================================================================
// Athena++ astrophysical MHD code
// Copyright(C) 2014 James M. Stone <jmstone@princeton.edu> and other code contributors
// Licensed under the 3-clause BSD License, see LICENSE file for details
//========================================================================================
//! \file scalars.cpp
//! \brief implementation of functions in class PassiveScalars

// C headers

// C++ headers
#include <algorithm>
#include <string>
#include <vector>

// Athena++ headers
#include "../athena.hpp"
#include "../athena_arrays.hpp"
#include "../coordinates/coordinates.hpp"
#include "../eos/eos.hpp"
#include "../mesh/mesh.hpp"
#include "../reconstruct/reconstruction.hpp"
#include "scalars.hpp"

//! constructor, initializes data structures and parameters

PassiveScalars::PassiveScalars(MeshBlock *pmb, ParameterInput *pin)  :
    s(NSCALARS, pmb->ncells3, pmb->ncells2, pmb->ncells1),
    s1(NSCALARS, pmb->ncells3, pmb->ncells2, pmb->ncells1),
    r(NSCALARS, pmb->ncells3, pmb->ncells2, pmb->ncells1),
    s_flux{ {NSCALARS, pmb->ncells3, pmb->ncells2, pmb->ncells1+1},
            {NSCALARS, pmb->ncells3, pmb->ncells2+1, pmb->ncells1,
             (pmb->pmy_mesh->f2 ? AthenaArray<Real>::DataStatus::allocated :
              AthenaArray<Real>::DataStatus::empty)},
            {NSCALARS, pmb->ncells3+1, pmb->ncells2, pmb->ncells1,
             (pmb->pmy_mesh->f3 ? AthenaArray<Real>::DataStatus::allocated :
              AthenaArray<Real>::DataStatus::empty)}
    },
    coarse_s_(NSCALARS, pmb->ncc3, pmb->ncc2, pmb->ncc1,
              (pmb->pmy_mesh->multilevel ? AthenaArray<Real>::DataStatus::allocated :
               AthenaArray<Real>::DataStatus::empty)),
    coarse_r_(NSCALARS, pmb->ncc3, pmb->ncc2, pmb->ncc1,
              (pmb->pmy_mesh->multilevel ? AthenaArray<Real>::DataStatus::allocated :
               AthenaArray<Real>::DataStatus::empty)),
<<<<<<< HEAD
    sbvar(pmb, &s, &coarse_s_, s_flux),
#ifdef INCLUDE_CHEMISTRY
    //construct ptrs to objects related to solving chemistry source term.
    chemnet(pmb, pin),
    odew(pmb, pin),
#endif //INCLUDE_CHEMISTRY
=======
    sbvar(pmb, &s, &coarse_s_, s_flux, true),
>>>>>>> 5b1b8c41
    nu_scalar_iso{pin->GetOrAddReal("problem", "nu_scalar_iso", 0.0)},
    //nu_scalar_aniso{pin->GetOrAddReal("problem", "nu_scalar_aniso", 0.0)},
    scalar_diffusion_defined{(nu_scalar_iso > 0.0 ? true : false)},
    pmy_block(pmb) {
  int nc1 = pmb->ncells1, nc2 = pmb->ncells2, nc3 = pmb->ncells3;
  Mesh *pm = pmy_block->pmy_mesh;

  pmb->RegisterMeshBlockData(s);

  // Allocate optional passive scalar variable memory registers for time-integrator
  if (pmb->precon->xorder == 4) {
    // fourth-order cell-centered approximations
    s_cc.NewAthenaArray(NSCALARS, nc3, nc2, nc1);
    r_cc.NewAthenaArray(NSCALARS, nc3, nc2, nc1);
  }

  // If user-requested time integrator is type 3S*, allocate additional memory registers
  std::string integrator = pin->GetOrAddString("time", "integrator", "vl2");
  if (integrator == "ssprk5_4" || STS_ENABLED)
    // future extension may add "int nregister" to Hydro class
    s2.NewAthenaArray(NSCALARS, nc3, nc2, nc1);

  // If STS RKL2, allocate additional memory registers
  if (STS_ENABLED) {
    std::string sts_integrator = pin->GetOrAddString("time", "sts_integrator", "rkl2");
    if (sts_integrator == "rkl2") {
      s0.NewAthenaArray(NSCALARS, nc3, nc2, nc1);
      s_fl_div.NewAthenaArray(NSCALARS, nc3, nc2, nc1);
    }
  }

  // "Enroll" in SMR/AMR by adding to vector of pointers in MeshRefinement class
  if (pm->multilevel) {
    refinement_idx = pmy_block->pmr->AddToRefinement(&s, &coarse_s_);
  }

  // enroll CellCenteredBoundaryVariable object
  sbvar.bvar_index = pmb->pbval->bvars.size();
  pmb->pbval->bvars.push_back(&sbvar);
  pmb->pbval->bvars_main_int.push_back(&sbvar);
  if (STS_ENABLED) {
    if (scalar_diffusion_defined) {
      pmb->pbval->bvars_sts.push_back(&sbvar);
    }
  }

  // Allocate memory for scratch arrays
  rl_.NewAthenaArray(NSCALARS, nc1);
  rr_.NewAthenaArray(NSCALARS, nc1);
  rlb_.NewAthenaArray(NSCALARS, nc1);
  x1face_area_.NewAthenaArray(nc1+1);
  if (pm->f2) {
    x2face_area_.NewAthenaArray(nc1);
    x2face_area_p1_.NewAthenaArray(nc1);
  }
  if (pm->f3) {
    x3face_area_.NewAthenaArray(nc1);
    x3face_area_p1_.NewAthenaArray(nc1);
  }
  cell_volume_.NewAthenaArray(nc1);
  dflx_.NewAthenaArray(NSCALARS, nc1);

  // fourth-order integration scheme
  if (pmb->precon->xorder == 4) {
    // 4D scratch arrays
    rl3d_.NewAthenaArray(NSCALARS, nc3, nc2, nc1);
    rr3d_.NewAthenaArray(NSCALARS, nc3, nc2, nc1);
    scr1_nkji_.NewAthenaArray(NSCALARS, nc3, nc2, nc1);
    scr2_nkji_.NewAthenaArray(NSCALARS, nc3, nc2, nc1);
    // store all face-centered mass fluxes (all 3x coordinate directions) from Hydro:
    mass_flux_fc[X1DIR].NewAthenaArray(nc3, nc2, nc1+1);
    if (pmb->pmy_mesh->f2)
      mass_flux_fc[X2DIR].NewAthenaArray(nc3, nc2+1, nc1);
    if (pmb->pmy_mesh->f3)
      mass_flux_fc[X3DIR].NewAthenaArray(nc3+3, nc2, nc1);

    // 1D scratch arrays
    laplacian_l_fc_.NewAthenaArray(nc1);
    laplacian_r_fc_.NewAthenaArray(nc1);
  }

  if (scalar_diffusion_defined) {
    diffusion_flx[X1DIR].NewAthenaArray(NSCALARS, nc3, nc2, nc1+1);
    diffusion_flx[X2DIR].NewAthenaArray(NSCALARS, nc3, nc2+1, nc1);
    diffusion_flx[X3DIR].NewAthenaArray(NSCALARS, nc3+1, nc2, nc1);
    //nu_scalar.NewAthenaArray(2, nc3, nc2, nc1);
    dx1_.NewAthenaArray(nc1);
    dx2_.NewAthenaArray(nc1);
    dx3_.NewAthenaArray(nc1);
    // nu_scalar_tot_.NewAthenaArray(nc1);
  }
#ifdef INCLUDE_CHEMISTRY
  //allocate memory for the copy of s at intermediate step
  //the +1 dimention is the energy equation
  if (NON_BAROTROPIC_EOS) {
    r_copy.NewAthenaArray(nc1, NSPECIES+1);
  } else {
    r_copy.NewAthenaArray(nc1, NSPECIES);
  }
  //next step size
  h.NewAthenaArray(nc3, nc2, nc1);
#endif //INCLUDE_CHEMISTRY
}

PassiveScalars::~PassiveScalars() {}<|MERGE_RESOLUTION|>--- conflicted
+++ resolved
@@ -42,16 +42,12 @@
     coarse_r_(NSCALARS, pmb->ncc3, pmb->ncc2, pmb->ncc1,
               (pmb->pmy_mesh->multilevel ? AthenaArray<Real>::DataStatus::allocated :
                AthenaArray<Real>::DataStatus::empty)),
-<<<<<<< HEAD
-    sbvar(pmb, &s, &coarse_s_, s_flux),
+    sbvar(pmb, &s, &coarse_s_, s_flux, true),
 #ifdef INCLUDE_CHEMISTRY
     //construct ptrs to objects related to solving chemistry source term.
     chemnet(pmb, pin),
     odew(pmb, pin),
 #endif //INCLUDE_CHEMISTRY
-=======
-    sbvar(pmb, &s, &coarse_s_, s_flux, true),
->>>>>>> 5b1b8c41
     nu_scalar_iso{pin->GetOrAddReal("problem", "nu_scalar_iso", 0.0)},
     //nu_scalar_aniso{pin->GetOrAddReal("problem", "nu_scalar_aniso", 0.0)},
     scalar_diffusion_defined{(nu_scalar_iso > 0.0 ? true : false)},
