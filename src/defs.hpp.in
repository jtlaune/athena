--- conflicted
+++ resolved
@@ -42,7 +42,6 @@
 // include magnetic fields? default=0 (false)
 #define MAGNETIC_FIELDS_ENABLED @MAGNETIC_FIELDS_ENABLED@
 
-<<<<<<< HEAD
 // include post-processing?  default=0 (false).
 #define POST_PROCESSING_ENABLED @POST_PROCESSING_ENABLED@
 
@@ -51,23 +50,11 @@
 
 // include species?  default=0 (false).
 #define SPECIES_ENABLED @SPECIES_ENABLED@
-=======
 // include super-time-stepping? default=0 (false)
 #define STS_ENABLED @STS_ENABLED@
->>>>>>> d4860c85
 
 // include self gravity? default=0 (false)
 #define SELF_GRAVITY_ENABLED @SELF_GRAVITY_ENABLED@
-
-<<<<<<< HEAD
-// make use of FFT? default=0 (false)
-#define FFT_ENABLED @FFT_ENABLED@
-
-#define @FFT_DEFINE@
-=======
-// include radiative transfer? default=0 (false)
-#define RADIATION_ENABLED 0
->>>>>>> d4860c85
 
 // enable special or general relativity? default=0 (false)
 #define RELATIVISTIC_DYNAMICS @RELATIVISTIC_DYNAMICS@
@@ -99,7 +86,6 @@
 // HDF5 output (HDF5OUTPUT or NO_HDF5OUTPUT)
 #define @HDF5_OPTION@
 
-<<<<<<< HEAD
 // chemistry modules (INCLUDE_CHEMISTRY or NOT_INCLUDE_CHEMISTRY)
 #define @CHEMISTRY_OPTION@
 
@@ -112,20 +98,12 @@
 // number of species
 #define NSPECIES  @NUM_SPECIES@
 
-// debug option
-#define @DEBUG@
-
-//--------------------------------------------------------------------------------------
-// HDF5 floating point ouptut precision option
-#define H5_DOUBLE_PRECISION_ENABLED @H5_DOUBLE_PRECISION_ENABLED@
-=======
 // debug build macros (DEBUG or NOT_DEBUG)
 #define @DEBUG_OPTION@
 
 // try/throw/catch C++ exception handling (ENABLE_EXCEPTIONS or DISABLE_EXCEPTIONS)
 // (enabled by default)
 #define @EXCEPTION_HANDLING_OPTION@
->>>>>>> d4860c85
 
 // compiler options
 #define COMPILED_WITH "@COMPILER_CHOICE@"
