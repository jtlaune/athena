#ifndef BOUNDARY_VALUES_HPP
#define BOUNDARY_VALUES_HPP
//========================================================================================
// Athena++ astrophysical MHD code
// Copyright(C) 2014 James M. Stone <jmstone@princeton.edu> and other code contributors
// Licensed under the 3-clause BSD License, see LICENSE file for details
//========================================================================================
//! \file bvals.hpp
//  \brief defines BoundaryValues class used for setting BCs on all data types

// C++ headers
#include <string>   // string

// Athena++ classes headers
#include "../athena.hpp"
#include "../athena_arrays.hpp"

// MPI headers
#ifdef MPI_PARALLEL
#include <mpi.h>
#endif

// forward declarations
class Mesh;
class MeshBlock;
class MeshBlockTree;
class Hydro;
class Field;
class ParameterInput;
class Coordinates;
struct RegionSize;
struct FaceField;
<<<<<<< HEAD
struct NeighborBlock;
struct PolarNeighborBlock;
class Species;
=======
>>>>>>> 1885a7a1

// identifiers for all 6 faces of a MeshBlock
enum BoundaryFace {FACE_UNDEF=-1, INNER_X1=0, OUTER_X1=1, INNER_X2=2, OUTER_X2=3, 
  INNER_X3=4, OUTER_X3=5};

// identifiers for boundary conditions
enum BoundaryFlag {BLOCK_BNDRY=-1, BNDRY_UNDEF=0, REFLECTING_BNDRY=1, OUTFLOW_BNDRY=2,
  USER_BNDRY=3, PERIODIC_BNDRY=4, POLAR_BNDRY=5, POLAR_BNDRY_WEDGE=6};

// identifiers for types of neighbor blocks
enum NeighborType {NEIGHBOR_NONE=0, NEIGHBOR_FACE=1, NEIGHBOR_EDGE=2, NEIGHBOR_CORNER=3};

// identifiers for status of MPI boundary communications
enum BoundaryStatus {BNDRY_WAITING, BNDRY_ARRIVED, BNDRY_COMPLETED};

// flags to mark which variables are reversed across polar boundary
static bool flip_across_pole_hydro[] = {false, false, true, true, false};
static bool flip_across_pole_field[] = {false, true, true};


//----------------------------------------------------------------------------------------
//! \struct NeighborBlock
//  \brief neighbor rank, level, and ids

typedef struct NeighborBlock {
  int rank, level, gid, lid, ox1, ox2, ox3, fi1, fi2, bufid, eid, targetid;
  enum NeighborType type;
  enum BoundaryFace fid;
  bool polar; // flag indicating boundary is across a pole

  NeighborBlock() : rank(-1), level(-1), gid(-1), lid(-1), ox1(-1), ox2(-1), ox3(-1),
    bufid(-1), targetid(-1), fi1(-1), fi2(-1), eid(-1), type(NEIGHBOR_NONE),
    fid(FACE_UNDEF), polar(false) {};

  void SetNeighbor(int irank, int ilevel, int igid, int ilid, int iox1, int iox2,
                   int iox3, enum NeighborType itype, int ibid, int itargetid,
                   bool ipolar, int ifi1, int ifi2);
} NeighborBlock;

//----------------------------------------------------------------------------------------
//! \struct PolarNeighborBlock
//  \brief Struct for describing neighbors around pole at same radius and polar angle

typedef struct PolarNeighborBlock {
  int rank;    // MPI rank of neighbor
  int lid;     // local ID of neighbor
  int gid;     // global ID of neighbor
  bool north;  // flag that is true for North pole and false for South pole
} PolarNeighborBlock;

//! \struct NeighborType
//  \brief data to describe MeshBlock neighbors
typedef struct NeighborIndexes {
  int ox1, ox2, ox3, fi1, fi2;
  enum NeighborType type;
  NeighborIndexes() {
    ox1=0; ox2=0; ox3=0; fi1=0; fi2=0;
    type=NEIGHBOR_NONE;
  }
} NeighborIndexes;

//! \struct BoundaryData
//  \brief structure storing boundary information
typedef struct BoundaryData {
  int nbmax;
  enum BoundaryStatus flag[56];
  Real *send[56], *recv[56];
#ifdef MPI_PARALLEL
  MPI_Request req_send[56], req_recv[56];
#endif
} BoundaryData;


//---------------------- prototypes for all BC functions ---------------------------------
void ReflectInnerX1(MeshBlock *pmb, Coordinates *pco, AthenaArray<Real> &prim,
     FaceField &b, Real time, Real dt, int is, int ie, int js, int je, int ks, int ke);
void ReflectInnerX2(MeshBlock *pmb, Coordinates *pco, AthenaArray<Real> &prim,
     FaceField &b, Real time, Real dt, int is, int ie, int js, int je, int ks, int ke);
void ReflectInnerX3(MeshBlock *pmb, Coordinates *pco, AthenaArray<Real> &prim,
     FaceField &b, Real time, Real dt, int is, int ie, int js, int je, int ks, int ke);
void ReflectOuterX1(MeshBlock *pmb, Coordinates *pco, AthenaArray<Real> &prim,
     FaceField &b, Real time, Real dt, int is, int ie, int js, int je, int ks, int ke);
void ReflectOuterX2(MeshBlock *pmb, Coordinates *pco, AthenaArray<Real> &prim,
     FaceField &b, Real time, Real dt, int is, int ie, int js, int je, int ks, int ke);
void ReflectOuterX3(MeshBlock *pmb, Coordinates *pco, AthenaArray<Real> &prim,
     FaceField &b, Real time, Real dt, int is, int ie, int js, int je, int ks, int ke);

void OutflowInnerX1(MeshBlock *pmb, Coordinates *pco, AthenaArray<Real> &prim,
     FaceField &b, Real time, Real dt, int is, int ie, int js, int je, int ks, int ke);
void OutflowInnerX2(MeshBlock *pmb, Coordinates *pco, AthenaArray<Real> &prim,
     FaceField &b, Real time, Real dt, int is, int ie, int js, int je, int ks, int ke);
void OutflowInnerX3(MeshBlock *pmb, Coordinates *pco, AthenaArray<Real> &prim,
     FaceField &b, Real time, Real dt, int is, int ie, int js, int je, int ks, int ke);
void OutflowOuterX1(MeshBlock *pmb, Coordinates *pco, AthenaArray<Real> &prim,
     FaceField &b, Real time, Real dt, int is, int ie, int js, int je, int ks, int ke);
void OutflowOuterX2(MeshBlock *pmb, Coordinates *pco, AthenaArray<Real> &prim,
     FaceField &b, Real time, Real dt, int is, int ie, int js, int je, int ks, int ke);
void OutflowOuterX3(MeshBlock *pmb, Coordinates *pco, AthenaArray<Real> &prim,
     FaceField &b, Real time, Real dt, int is, int ie, int js, int je, int ks, int ke);

void PolarWedgeInnerX2(MeshBlock *pmb, Coordinates *pco, AthenaArray<Real> &prim,
     FaceField &b, Real time, Real dt, int is, int ie, int js, int je, int ks, int ke);
void PolarWedgeOuterX2(MeshBlock *pmb, Coordinates *pco, AthenaArray<Real> &prim,
     FaceField &b, Real time, Real dt, int is, int ie, int js, int je, int ks, int ke);


// function to return boundary flag given input string
enum BoundaryFlag GetBoundaryFlag(std::string input_string);


//----------------------------------------------------------------------------------------
//! \class BoundaryBase
//  \brief Base class for all the BoundaryValues classes

class BoundaryBase {
public:
  BoundaryBase(Mesh *pm, LogicalLocation iloc, RegionSize isize,
               enum BoundaryFlag *input_bcs);
  virtual ~BoundaryBase();

  static NeighborIndexes ni[56];
  static int bufid[56];
  NeighborBlock neighbor[56];
  int nneighbor;
  int nblevel[3][3][3];
  LogicalLocation loc;
  enum BoundaryFlag block_bcs[6];
  PolarNeighborBlock *polar_neighbor_north, *polar_neighbor_south;

  static unsigned int CreateBvalsMPITag(int lid, int phys, int bufid);
  static unsigned int CreateBufferID(int ox1, int ox2, int ox3, int fi1, int fi2);
  static int BufferID(int dim, bool multilevel);
  static int FindBufferID(int ox1, int ox2, int ox3, int fi1, int fi2);

  void SearchAndSetNeighbors(MeshBlockTree &tree, int *ranklist, int *nslist);

protected:
  static int maxneighbor_;
  Mesh *pmy_mesh_;
  RegionSize block_size_;
  AthenaArray<Real> sarea_[2];

private:
  static bool called_;
};

//----------------------------------------------------------------------------------------
//! \class BoundaryValues
//  \brief BVals data and functions

class BoundaryValues : public BoundaryBase {
public:
  BoundaryValues(MeshBlock *pmb, enum BoundaryFlag *input_bcs);
  ~BoundaryValues();

  void InitBoundaryData(BoundaryData &bd, enum BoundaryType type);
  void DestroyBoundaryData(BoundaryData &bd);
  void Initialize(void);
  void CheckBoundary(void);
  void StartReceivingForInit(bool cons_and_field);
  void StartReceivingAll(void);
  void ClearBoundaryForInit(bool cons_and_field);
  void ClearBoundaryAll(void);
  void ApplyPhysicalBoundaries(AthenaArray<Real> &pdst, AthenaArray<Real> &cdst,
       FaceField &bfdst, AthenaArray<Real> &bcdst, const Real time, const Real dt);
  void ProlongateBoundaries(AthenaArray<Real> &pdst, AthenaArray<Real> &cdst, 
       FaceField &bfdst, AthenaArray<Real> &bcdst, const Real time, const Real dt);

  int LoadCellCenteredBoundaryBufferSameLevel(AthenaArray<Real> &src,
                      int ns, int ne, Real *buf, const NeighborBlock& nb);
  int LoadCellCenteredBoundaryBufferToCoarser(AthenaArray<Real> &src,
      int ns, int ne, Real *buf, AthenaArray<Real> &cbuf, const NeighborBlock& nb);
  int LoadCellCenteredBoundaryBufferToFiner(AthenaArray<Real> &src,
                      int ns, int ne, Real *buf, const NeighborBlock& nb);
  void SendCellCenteredBoundaryBuffers(AthenaArray<Real> &src,
                                       enum CCBoundaryType type);
  void SetCellCenteredBoundarySameLevel(AthenaArray<Real> &dst, int ns, int ne,
                                  Real *buf, const NeighborBlock& nb, bool *flip);
  void SetCellCenteredBoundaryFromCoarser(int ns, int ne, Real *buf,
                      AthenaArray<Real> &cbuf, const NeighborBlock& nb, bool *flip);
  void SetCellCenteredBoundaryFromFiner(AthenaArray<Real> &dst, int ns, int ne,
                                  Real *buf, const NeighborBlock& nb, bool *flip);
  bool ReceiveCellCenteredBoundaryBuffers(AthenaArray<Real> &dst,
                                          enum CCBoundaryType type);
  void ReceiveCellCenteredBoundaryBuffersWithWait(AthenaArray<Real> &dst,
                                           enum CCBoundaryType type);
  void PolarSingleCellCentered(AthenaArray<Real> &dst, int ns, int ne);

  int LoadFieldBoundaryBufferSameLevel(FaceField &src, Real *buf,
                                       const NeighborBlock& nb);
  int LoadFieldBoundaryBufferToCoarser(FaceField &src, Real *buf,
                                       const NeighborBlock& nb);
  int LoadFieldBoundaryBufferToFiner(FaceField &src, Real *buf,
                                     const NeighborBlock& nb);
  void SendFieldBoundaryBuffers(FaceField &src);
  void SetFieldBoundarySameLevel(FaceField &dst, Real *buf, const NeighborBlock& nb);
  void SetFieldBoundaryFromCoarser(Real *buf, const NeighborBlock& nb);
  void SetFieldBoundaryFromFiner(FaceField &dst, Real *buf, const NeighborBlock& nb);
  bool ReceiveFieldBoundaryBuffers(FaceField &dst);
  void ReceiveFieldBoundaryBuffersWithWait(FaceField &dst);
  void PolarSingleField(FaceField &dst);
  void PolarAxisFieldAverage(FaceField &dst);

  void SendFluxCorrection(enum FluxCorrectionType type);
  bool ReceiveFluxCorrection(enum FluxCorrectionType type);

  int LoadEMFBoundaryBufferSameLevel(Real *buf, const NeighborBlock& nb);
  int LoadEMFBoundaryBufferToCoarser(Real *buf, const NeighborBlock& nb);
  int LoadEMFBoundaryPolarBuffer(Real *buf, const PolarNeighborBlock &nb);
  void SendEMFCorrection(void);
  void SetEMFBoundarySameLevel(Real *buf, const NeighborBlock& nb);
  void SetEMFBoundaryFromFiner(Real *buf, const NeighborBlock& nb);
  void SetEMFBoundaryPolar(Real **buf_list, int num_bufs, bool north);
  void ClearCoarseEMFBoundary(void);
  void AverageEMFBoundary(void);
  void PolarSingleEMF(void);
  bool ReceiveEMFCorrection(void);

  void StartReceivingSpecies(void);
  void ClearBoundarySpecies(void);
  int LoadSpeciesBoundaryBufferSameLevel(AthenaArray<Real> &src, Real *buf,
                                         const NeighborBlock& nb);
  void SendSpeciesBoundaryBuffers(AthenaArray<Real> &src);
  void SetSpeciesBoundarySameLevel(AthenaArray<Real> &dst, Real *buf,
                                   const NeighborBlock& nb);
  bool ReceiveSpeciesBoundaryBuffers(AthenaArray<Real> &dst);
  void ReceiveSpeciesBoundaryBuffersWithWait(AthenaArray<Real> &dst);
#ifdef INCLUDE_CHEMISTRY
  //six-ray
  void StartReceivingSixray(void);
  void ClearBoundarySixray(void);
  int LoadSixrayBoundaryBufferSameLevel(AthenaArray<Real> &src, Real *buf,
                                        const NeighborBlock& nb,
                                        const int direction);
  void SetSixrayBoundarySameLevel(AthenaArray<Real> &dst, Real *buf,
                                  const NeighborBlock& nb, const int direction);
  void SendSixrayBoundaryBuffers(AthenaArray<Real> &src, const int direction);
  bool ReceiveSixrayBoundaryBuffers(AthenaArray<Real> &dst, const int direction);

#endif //INCLUDE_CHEMISTRY

private:
  MeshBlock *pmy_block_;  // ptr to MeshBlock containing this BVals
  int nface_, nedge_;
  bool edge_flag_[12];
  int nedge_fine_[12];
  bool firsttime_;

<<<<<<< HEAD
  enum BoundaryStatus hydro_flag_[56], field_flag_[56];
  enum BoundaryStatus species_flag_[56];
#ifdef INCLUDE_CHEMISTRY
  enum BoundaryStatus sixray_flag_[6];
#endif
  enum BoundaryStatus flcor_flag_[6][2][2];
  enum BoundaryStatus emfcor_flag_[48];
  enum BoundaryStatus *emf_north_flag_;
  enum BoundaryStatus *emf_south_flag_;
  Real *hydro_send_[56],  *hydro_recv_[56];
  Real *species_send_[56],  *species_recv_[56];
#ifdef INCLUDE_CHEMISTRY
  Real *col_sixray_send_[6],  *col_sixray_recv_[6];
#endif
  Real *field_send_[56],  *field_recv_[56];
  Real *flcor_send_[6],   *flcor_recv_[6][2][2];
  Real *emfcor_send_[48], *emfcor_recv_[48];
=======
  BoundaryData bd_hydro_, bd_field_, bd_flcor_, bd_emfcor_;
  enum BoundaryStatus *emf_north_flag_;
  enum BoundaryStatus *emf_south_flag_;
>>>>>>> 1885a7a1
  Real **emf_north_send_, **emf_north_recv_;
  Real **emf_south_send_, **emf_south_recv_;
  AthenaArray<Real> exc_;
  int num_north_polar_blocks_, num_south_polar_blocks_;

#ifdef MPI_PARALLEL
<<<<<<< HEAD
  MPI_Request req_hydro_send_[56],  req_hydro_recv_[56];
  MPI_Request req_species_send_[56],  req_species_recv_[56];
#ifdef INCLUDE_CHEMISTRY
  MPI_Request req_sixray_send_[6],  req_sixray_recv_[6];
#endif
  MPI_Request req_field_send_[56],  req_field_recv_[56];
  MPI_Request req_flcor_send_[6],   req_flcor_recv_[6][2][2];
  MPI_Request req_emfcor_send_[48], req_emfcor_recv_[48];
=======
>>>>>>> 1885a7a1
  MPI_Request *req_emf_north_send_, *req_emf_north_recv_;
  MPI_Request *req_emf_south_send_, *req_emf_south_recv_;
#endif

  BValFunc_t BoundaryFunction_[6];

  // temporary
  friend class Mesh;
};

#endif // BOUNDARY_VALUES_HPP<|MERGE_RESOLUTION|>--- conflicted
+++ resolved
@@ -30,12 +30,7 @@
 class Coordinates;
 struct RegionSize;
 struct FaceField;
-<<<<<<< HEAD
-struct NeighborBlock;
-struct PolarNeighborBlock;
 class Species;
-=======
->>>>>>> 1885a7a1
 
 // identifiers for all 6 faces of a MeshBlock
 enum BoundaryFace {FACE_UNDEF=-1, INNER_X1=0, OUTER_X1=1, INNER_X2=2, OUTER_X2=3, 
@@ -284,46 +279,19 @@
   int nedge_fine_[12];
   bool firsttime_;
 
-<<<<<<< HEAD
-  enum BoundaryStatus hydro_flag_[56], field_flag_[56];
-  enum BoundaryStatus species_flag_[56];
+  BoundaryData bd_hydro_, bd_field_, bd_flcor_, bd_emfcor_;
+  BoundaryData bd_species_;
 #ifdef INCLUDE_CHEMISTRY
-  enum BoundaryStatus sixray_flag_[6];
+  BoundaryData bd_sixray_;
 #endif
-  enum BoundaryStatus flcor_flag_[6][2][2];
-  enum BoundaryStatus emfcor_flag_[48];
   enum BoundaryStatus *emf_north_flag_;
   enum BoundaryStatus *emf_south_flag_;
-  Real *hydro_send_[56],  *hydro_recv_[56];
-  Real *species_send_[56],  *species_recv_[56];
-#ifdef INCLUDE_CHEMISTRY
-  Real *col_sixray_send_[6],  *col_sixray_recv_[6];
-#endif
-  Real *field_send_[56],  *field_recv_[56];
-  Real *flcor_send_[6],   *flcor_recv_[6][2][2];
-  Real *emfcor_send_[48], *emfcor_recv_[48];
-=======
-  BoundaryData bd_hydro_, bd_field_, bd_flcor_, bd_emfcor_;
-  enum BoundaryStatus *emf_north_flag_;
-  enum BoundaryStatus *emf_south_flag_;
->>>>>>> 1885a7a1
   Real **emf_north_send_, **emf_north_recv_;
   Real **emf_south_send_, **emf_south_recv_;
   AthenaArray<Real> exc_;
   int num_north_polar_blocks_, num_south_polar_blocks_;
 
 #ifdef MPI_PARALLEL
-<<<<<<< HEAD
-  MPI_Request req_hydro_send_[56],  req_hydro_recv_[56];
-  MPI_Request req_species_send_[56],  req_species_recv_[56];
-#ifdef INCLUDE_CHEMISTRY
-  MPI_Request req_sixray_send_[6],  req_sixray_recv_[6];
-#endif
-  MPI_Request req_field_send_[56],  req_field_recv_[56];
-  MPI_Request req_flcor_send_[6],   req_flcor_recv_[6][2][2];
-  MPI_Request req_emfcor_send_[48], req_emfcor_recv_[48];
-=======
->>>>>>> 1885a7a1
   MPI_Request *req_emf_north_send_, *req_emf_north_recv_;
   MPI_Request *req_emf_south_send_, *req_emf_south_recv_;
 #endif
