#ifndef BOUNDARY_VALUES_HPP
#define BOUNDARY_VALUES_HPP
//========================================================================================
// Athena++ astrophysical MHD code
// Copyright(C) 2014 James M. Stone <jmstone@princeton.edu> and other code contributors
// Licensed under the 3-clause BSD License, see LICENSE file for details
//========================================================================================
//! \file bvals.hpp
//  \brief defines BoundaryValues class used for setting BCs on all data types

// C++ headers
#include <string>   // string

// Athena++ classes headers
#include "../athena.hpp"
#include "../athena_arrays.hpp"

// MPI headers
#ifdef MPI_PARALLEL
#include <mpi.h>
#endif

// forward declarations
class Mesh;
class MeshBlock;
class MeshBlockTree;
class Hydro;
class Field;
class ParameterInput;
class Coordinates;
struct RegionSize;
struct FaceField;

// identifiers for all 6 faces of a MeshBlock
enum BoundaryFace {FACE_UNDEF=-1, INNER_X1=0, OUTER_X1=1, INNER_X2=2, OUTER_X2=3,
  INNER_X3=4, OUTER_X3=5};

// identifiers for boundary conditions
enum BoundaryFlag {BLOCK_BNDRY=-1, BNDRY_UNDEF=0, REFLECTING_BNDRY=1, OUTFLOW_BNDRY=2,
  USER_BNDRY=3, PERIODIC_BNDRY=4, POLAR_BNDRY=5, POLAR_BNDRY_WEDGE=6, SHEAR_PERIODIC_BNDRY=7};

// identifiers for types of neighbor blocks
enum NeighborType {NEIGHBOR_NONE=0, NEIGHBOR_FACE=1, NEIGHBOR_EDGE=2, NEIGHBOR_CORNER=3};

// identifiers for status of MPI boundary communications
enum BoundaryStatus {BNDRY_WAITING, BNDRY_ARRIVED, BNDRY_COMPLETED};

// flags to mark which variables are reversed across polar boundary
static bool flip_across_pole_hydro[] = {false, false, true, true, false};
static bool flip_across_pole_field[] = {false, true, true};

//----------------------------------------------------------------------------------------
//! \struct NeighborBlock
//  \brief neighbor rank, level, and ids

typedef struct NeighborBlock {
  int rank, level, gid, lid, ox1, ox2, ox3, fi1, fi2, bufid, eid, targetid;
  enum NeighborType type;
  enum BoundaryFace fid;
  bool polar; // flag indicating boundary is across a pole
  bool shear; // flag indicating boundary is attaching shearing periodic boundaries.
  NeighborBlock() : rank(-1), level(-1), gid(-1), lid(-1), ox1(-1), ox2(-1), ox3(-1),
<<<<<<< HEAD
                    fi1(-1), fi2(-1), bufid(-1), eid(-1), targetid(-1),
                    type(NEIGHBOR_NONE), fid(FACE_UNDEF), polar(false) {}

=======
    bufid(-1), targetid(-1), fi1(-1), fi2(-1), eid(-1), type(NEIGHBOR_NONE),
    fid(FACE_UNDEF), polar(false), shear(false) {};
>>>>>>> d765c38b
  void SetNeighbor(int irank, int ilevel, int igid, int ilid, int iox1, int iox2,
                   int iox3, enum NeighborType itype, int ibid, int itargetid,
                   bool ipolar, bool ishear, int ifi1, int ifi2);
} NeighborBlock;

//----------------------------------------------------------------------------------------
//! \struct PolarNeighborBlock
//  \brief Struct for describing neighbors around pole at same radius and polar angle

typedef struct PolarNeighborBlock {
  int rank;    // MPI rank of neighbor
  int lid;     // local ID of neighbor
  int gid;     // global ID of neighbor
  bool north;  // flag that is true for North pole and false for South pole
} PolarNeighborBlock;

//! \struct NeighborType
//  \brief data to describe MeshBlock neighbors
typedef struct NeighborIndexes {
  int ox1, ox2, ox3, fi1, fi2;
  enum NeighborType type;
  NeighborIndexes() {
    ox1=0; ox2=0; ox3=0; fi1=0; fi2=0;
    type=NEIGHBOR_NONE;
  }
} NeighborIndexes;

//! \struct BoundaryData
//  \brief structure storing boundary information
typedef struct BoundaryData {
  int nbmax;
  enum BoundaryStatus flag[56];
  Real *send[56], *recv[56];
#ifdef MPI_PARALLEL
  MPI_Request req_send[56], req_recv[56];
#endif
} BoundaryData;


//---------------------- prototypes for all BC functions ---------------------------------
void ReflectInnerX1(MeshBlock *pmb, Coordinates *pco, AthenaArray<Real> &prim,
     FaceField &b, Real time, Real dt, int is, int ie, int js, int je, int ks, int ke);
void ReflectInnerX2(MeshBlock *pmb, Coordinates *pco, AthenaArray<Real> &prim,
     FaceField &b, Real time, Real dt, int is, int ie, int js, int je, int ks, int ke);
void ReflectInnerX3(MeshBlock *pmb, Coordinates *pco, AthenaArray<Real> &prim,
     FaceField &b, Real time, Real dt, int is, int ie, int js, int je, int ks, int ke);
void ReflectOuterX1(MeshBlock *pmb, Coordinates *pco, AthenaArray<Real> &prim,
     FaceField &b, Real time, Real dt, int is, int ie, int js, int je, int ks, int ke);
void ReflectOuterX2(MeshBlock *pmb, Coordinates *pco, AthenaArray<Real> &prim,
     FaceField &b, Real time, Real dt, int is, int ie, int js, int je, int ks, int ke);
void ReflectOuterX3(MeshBlock *pmb, Coordinates *pco, AthenaArray<Real> &prim,
     FaceField &b, Real time, Real dt, int is, int ie, int js, int je, int ks, int ke);

void OutflowInnerX1(MeshBlock *pmb, Coordinates *pco, AthenaArray<Real> &prim,
     FaceField &b, Real time, Real dt, int is, int ie, int js, int je, int ks, int ke);
void OutflowInnerX2(MeshBlock *pmb, Coordinates *pco, AthenaArray<Real> &prim,
     FaceField &b, Real time, Real dt, int is, int ie, int js, int je, int ks, int ke);
void OutflowInnerX3(MeshBlock *pmb, Coordinates *pco, AthenaArray<Real> &prim,
     FaceField &b, Real time, Real dt, int is, int ie, int js, int je, int ks, int ke);
void OutflowOuterX1(MeshBlock *pmb, Coordinates *pco, AthenaArray<Real> &prim,
     FaceField &b, Real time, Real dt, int is, int ie, int js, int je, int ks, int ke);
void OutflowOuterX2(MeshBlock *pmb, Coordinates *pco, AthenaArray<Real> &prim,
     FaceField &b, Real time, Real dt, int is, int ie, int js, int je, int ks, int ke);
void OutflowOuterX3(MeshBlock *pmb, Coordinates *pco, AthenaArray<Real> &prim,
     FaceField &b, Real time, Real dt, int is, int ie, int js, int je, int ks, int ke);

void PolarWedgeInnerX2(MeshBlock *pmb, Coordinates *pco, AthenaArray<Real> &prim,
     FaceField &b, Real time, Real dt, int is, int ie, int js, int je, int ks, int ke);
void PolarWedgeOuterX2(MeshBlock *pmb, Coordinates *pco, AthenaArray<Real> &prim,
     FaceField &b, Real time, Real dt, int is, int ie, int js, int je, int ks, int ke);


// function to return boundary flag given input string
enum BoundaryFlag GetBoundaryFlag(std::string input_string);

// Struct for describing blocks which touched the shearing-periodic boundaries
typedef struct ShearingBoundaryBlock {
  int *igidlist, *ilidlist, *irnklist, *ilevlist;
  int *ogidlist, *olidlist, *ornklist, *olevlist;
  bool inner, outer; // inner=true if inner blocks
} ShearingBoundaryBlock;

//----------------------------------------------------------------------------------------
//! \class BoundaryBase
//  \brief Base class for all the BoundaryValues classes

class BoundaryBase {
public:
  BoundaryBase(Mesh *pm, LogicalLocation iloc, RegionSize isize,
               enum BoundaryFlag *input_bcs);
  virtual ~BoundaryBase();

  static NeighborIndexes ni[56];
  static int bufid[56];
  NeighborBlock neighbor[56];
  int nneighbor;
  int nblevel[3][3][3];
  LogicalLocation loc;
  enum BoundaryFlag block_bcs[6];
  PolarNeighborBlock *polar_neighbor_north, *polar_neighbor_south;

  static unsigned int CreateBvalsMPITag(int lid, int phys, int bufid);
  static unsigned int CreateBufferID(int ox1, int ox2, int ox3, int fi1, int fi2);
  static int BufferID(int dim, bool multilevel);
  static int FindBufferID(int ox1, int ox2, int ox3, int fi1, int fi2);

  void SearchAndSetNeighbors(MeshBlockTree &tree, int *ranklist, int *nslist);

protected:
  static int maxneighbor_;
  Mesh *pmy_mesh_;
  RegionSize block_size_;
  AthenaArray<Real> sarea_[2];

private:
  static bool called_;
};

//----------------------------------------------------------------------------------------
//! \class BoundaryValues
//  \brief BVals data and functions

class BoundaryValues : public BoundaryBase {
public:
  BoundaryValues(MeshBlock *pmb, enum BoundaryFlag *input_bcs, ParameterInput *pin);
  ~BoundaryValues();

  void InitBoundaryData(BoundaryData &bd, enum BoundaryType type);
  void DestroyBoundaryData(BoundaryData &bd);
  void Initialize(void);
  void CheckBoundary(void);
  void StartReceivingForInit(bool cons_and_field);
  // time: pmesh->time+dtstep, where dtstep is the delta t for current step
  void StartReceivingAll(const Real time);
  void ClearBoundaryForInit(bool cons_and_field);
  void ClearBoundaryAll(void);
  void ApplyPhysicalBoundaries(AthenaArray<Real> &pdst, AthenaArray<Real> &cdst,
       FaceField &bfdst, AthenaArray<Real> &bcdst, const Real time, const Real dt);
  void ProlongateBoundaries(AthenaArray<Real> &pdst, AthenaArray<Real> &cdst,
       FaceField &bfdst, AthenaArray<Real> &bcdst, const Real time, const Real dt);

  int LoadCellCenteredBoundaryBufferSameLevel(AthenaArray<Real> &src,
                      int ns, int ne, Real *buf, const NeighborBlock& nb);
  int LoadCellCenteredBoundaryBufferToCoarser(AthenaArray<Real> &src,
      int ns, int ne, Real *buf, AthenaArray<Real> &cbuf, const NeighborBlock& nb);
  int LoadCellCenteredBoundaryBufferToFiner(AthenaArray<Real> &src,
                      int ns, int ne, Real *buf, const NeighborBlock& nb);
  void SendCellCenteredBoundaryBuffers(AthenaArray<Real> &src,
                                       enum CCBoundaryType type);
  void SetCellCenteredBoundarySameLevel(AthenaArray<Real> &dst, int ns, int ne,
                                  Real *buf, const NeighborBlock& nb, bool *flip);
  void SetCellCenteredBoundaryFromCoarser(int ns, int ne, Real *buf,
                      AthenaArray<Real> &cbuf, const NeighborBlock& nb, bool *flip);
  void SetCellCenteredBoundaryFromFiner(AthenaArray<Real> &dst, int ns, int ne,
                                  Real *buf, const NeighborBlock& nb, bool *flip);
  bool ReceiveCellCenteredBoundaryBuffers(AthenaArray<Real> &dst,
                                          enum CCBoundaryType type);
  void ReceiveCellCenteredBoundaryBuffersWithWait(AthenaArray<Real> &dst,
                                           enum CCBoundaryType type);
  void PolarSingleCellCentered(AthenaArray<Real> &dst, int ns, int ne);

  int LoadFieldBoundaryBufferSameLevel(FaceField &src, Real *buf,
                                       const NeighborBlock& nb);
  int LoadFieldBoundaryBufferToCoarser(FaceField &src, Real *buf,
                                       const NeighborBlock& nb);
  int LoadFieldBoundaryBufferToFiner(FaceField &src, Real *buf,
                                     const NeighborBlock& nb);
  void SendFieldBoundaryBuffers(FaceField &src);
  void SetFieldBoundarySameLevel(FaceField &dst, Real *buf, const NeighborBlock& nb);
  void SetFieldBoundaryFromCoarser(Real *buf, const NeighborBlock& nb);
  void SetFieldBoundaryFromFiner(FaceField &dst, Real *buf, const NeighborBlock& nb);
  bool ReceiveFieldBoundaryBuffers(FaceField &dst);
  void ReceiveFieldBoundaryBuffersWithWait(FaceField &dst);
  void PolarSingleField(FaceField &dst);
  void PolarAxisFieldAverage(FaceField &dst);

  void SendFluxCorrection(enum FluxCorrectionType type);
  bool ReceiveFluxCorrection(enum FluxCorrectionType type);

  int LoadEMFBoundaryBufferSameLevel(Real *buf, const NeighborBlock& nb);
  int LoadEMFBoundaryBufferToCoarser(Real *buf, const NeighborBlock& nb);
  int LoadEMFBoundaryPolarBuffer(Real *buf, const PolarNeighborBlock &nb);
  void SendEMFCorrection(void);
  void SetEMFBoundarySameLevel(Real *buf, const NeighborBlock& nb);
  void SetEMFBoundaryFromFiner(Real *buf, const NeighborBlock& nb);
  void SetEMFBoundaryPolar(Real **buf_list, int num_bufs, bool north);
  void ClearCoarseEMFBoundary(void);
  void AverageEMFBoundary(void);
  void PolarSingleEMF(void);
  bool ReceiveEMFCorrection(void);

  // Shearingbox Hydro
  void LoadHydroShearing(AthenaArray<Real> &src, Real *buf, int nb);
  void SendHydroShearingboxBoundaryBuffersForInit(AthenaArray<Real> &src, bool cons);
  void SendHydroShearingboxBoundaryBuffers(AthenaArray<Real> &src, bool cons);

  void SetHydroShearingboxBoundarySameLevel(AthenaArray<Real> &dst, Real *buf,
                                            const int nb);
  bool ReceiveHydroShearingboxBoundaryBuffers(AthenaArray<Real> &dst);
  void FindShearBlock(const Real time);
  void RemapFlux(const int n, const int k, const int jinner, const int jouter,
                 const int i, const Real eps, const AthenaArray<Real> &U,
                 AthenaArray<Real> &Flux);
  // Shearingbox Field
  void LoadFieldShearing(FaceField &src, Real *buf, int nb);
  void SendFieldShearingboxBoundaryBuffersForInit(FaceField &src, bool cons);
  void SendFieldShearingboxBoundaryBuffers(FaceField &src, bool cons);
  void SetFieldShearingboxBoundarySameLevel(FaceField &dst, Real *buf, const int nb);
  bool ReceiveFieldShearingboxBoundaryBuffers(FaceField &dst);
  void RemapFluxField(const int k, const int jinner, const int jouter, const int i,
                      const Real eps, const AthenaArray<Real> &U,
                      AthenaArray<Real> &Flux);
  // Shearingbox EMF
  void LoadEMFShearing(EdgeField &src, Real *buf, const int nb);
  void SendEMFShearingboxBoundaryCorrectionForInit(void);
  void SendEMFShearingboxBoundaryCorrection(void);
  void SetEMFShearingboxBoundarySameLevel(EdgeField &dst, Real *buf, const int nb);
  bool ReceiveEMFShearingboxBoundaryCorrection(void);
  void RemapEMFShearingboxBoundary(void);
  void ClearEMFShearing(EdgeField &work);
  void RemapFluxEMF(const int k, const int jinner, const int jouter, const Real eps,
                    const AthenaArray<Real> &U, AthenaArray<Real> &Flux);

private:
  MeshBlock *pmy_block_;  // ptr to MeshBlock containing this BVals
  int nface_, nedge_;
  bool edge_flag_[12];
  int nedge_fine_[12];
  bool firsttime_;

  BoundaryData bd_hydro_, bd_field_, bd_flcor_, bd_emfcor_;
  enum BoundaryStatus *emf_north_flag_;
  enum BoundaryStatus *emf_south_flag_;
  Real **emf_north_send_, **emf_north_recv_;
  Real **emf_south_send_, **emf_south_recv_;
  AthenaArray<Real> exc_;
  int num_north_polar_blocks_, num_south_polar_blocks_;

#ifdef MPI_PARALLEL
  MPI_Request *req_emf_north_send_, *req_emf_north_recv_;
  MPI_Request *req_emf_south_send_, *req_emf_south_recv_;
#endif

  BValFunc_t BoundaryFunction_[6];

// Shearingbox
  ShearingBoundaryBlock shbb_;  // shearing block properties: lists etc.
  Real x1size_,x2size_,x3size_; // mesh_size.x1max-mesh_size.x1min etc. [Lx,Ly,Lz]
  Real Omega_0_, qshear_;       // orbital freq and shear rate
  int ShBoxCoord_;              // shearcoordinate type: 1 = xy (default), 2 = xz
  int joverlap_;                // # of cells the shear runs over one block
  Real ssize_;                  // # of ghost cells in x-z plane
  Real eps_;                    // fraction part of the shear
  int  send_inner_gid_[4], recv_inner_gid_[4]; // gid of meshblocks for communication
  int  send_inner_lid_[4], recv_inner_lid_[4]; // lid of meshblocks for communication
  int send_inner_rank_[4],recv_inner_rank_[4]; // rank of meshblocks for communication
  int  send_outer_gid_[4], recv_outer_gid_[4]; // gid of meshblocks for communication
  int  send_outer_lid_[4], recv_outer_lid_[4]; // lid of meshblocks for communication
  int send_outer_rank_[4],recv_outer_rank_[4]; // rank of meshblocks for communication

  // Hydro
  enum BoundaryStatus shbox_inner_hydro_flag_[4], shbox_outer_hydro_flag_[4];
  // working arrays of remapped quantities
  AthenaArray<Real>  shboxvar_inner_hydro_, shboxvar_outer_hydro_;
  // flux from conservative remapping
  AthenaArray<Real>  flx_inner_hydro_, flx_outer_hydro_;
  int  send_innersize_hydro_[4], recv_innersize_hydro_[4]; // buffer sizes
  Real *send_innerbuf_hydro_[4], *recv_innerbuf_hydro_[4]; // send and recv buffers
  int  send_outersize_hydro_[4], recv_outersize_hydro_[4]; // buffer sizes
  Real *send_outerbuf_hydro_[4], *recv_outerbuf_hydro_[4]; // send and recv buffers
#ifdef MPI_PARALLEL
  // MPI request for send and recv msgs
  MPI_Request rq_innersend_hydro_[4], rq_innerrecv_hydro_[4];
  MPI_Request rq_outersend_hydro_[4], rq_outerrecv_hydro_[4];
#endif
  // Field
  enum BoundaryStatus shbox_inner_field_flag_[4], shbox_outer_field_flag_[4];
  FaceField shboxvar_inner_field_, shboxvar_outer_field_;
  FaceField flx_inner_field_, flx_outer_field_;
  int  send_innersize_field_[4], recv_innersize_field_[4];
  Real *send_innerbuf_field_[4], *recv_innerbuf_field_[4];
  int  send_outersize_field_[4], recv_outersize_field_[4];
  Real *send_outerbuf_field_[4], *recv_outerbuf_field_[4];
#ifdef MPI_PARALLEL
  MPI_Request rq_innersend_field_[4], rq_innerrecv_field_[4];
  MPI_Request rq_outersend_field_[4], rq_outerrecv_field_[4];
#endif
  // EMF correction
  enum BoundaryStatus shbox_inner_emf_flag_[5], shbox_outer_emf_flag_[5];
  EdgeField shboxvar_inner_emf_, shboxvar_outer_emf_;
  EdgeField shboxmap_inner_emf_, shboxmap_outer_emf_;
  EdgeField flx_inner_emf_, flx_outer_emf_;
  int  send_innersize_emf_[4], recv_innersize_emf_[4];
  Real *send_innerbuf_emf_[4], *recv_innerbuf_emf_[4];
  int  send_outersize_emf_[4], recv_outersize_emf_[4];
  Real *send_outerbuf_emf_[4], *recv_outerbuf_emf_[4];
#ifdef MPI_PARALLEL
  MPI_Request rq_innersend_emf_[4],  rq_innerrecv_emf_[4];
  MPI_Request rq_outersend_emf_[4],  rq_outerrecv_emf_[4];
#endif

  // temporary
  friend class Mesh;
};

#endif // BOUNDARY_VALUES_HPP<|MERGE_RESOLUTION|>--- conflicted
+++ resolved
@@ -60,14 +60,8 @@
   bool polar; // flag indicating boundary is across a pole
   bool shear; // flag indicating boundary is attaching shearing periodic boundaries.
   NeighborBlock() : rank(-1), level(-1), gid(-1), lid(-1), ox1(-1), ox2(-1), ox3(-1),
-<<<<<<< HEAD
                     fi1(-1), fi2(-1), bufid(-1), eid(-1), targetid(-1),
-                    type(NEIGHBOR_NONE), fid(FACE_UNDEF), polar(false) {}
-
-=======
-    bufid(-1), targetid(-1), fi1(-1), fi2(-1), eid(-1), type(NEIGHBOR_NONE),
-    fid(FACE_UNDEF), polar(false), shear(false) {};
->>>>>>> d765c38b
+                    type(NEIGHBOR_NONE), fid(FACE_UNDEF), polar(false), shear(false) {}
   void SetNeighbor(int irank, int ilevel, int igid, int ilid, int iox1, int iox2,
                    int iox3, enum NeighborType itype, int ibid, int itargetid,
                    bool ipolar, bool ishear, int ifi1, int ifi2);
