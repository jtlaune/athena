--- conflicted
+++ resolved
@@ -765,23 +765,15 @@
 // consistent across MeshBlocks, even if certain MeshBlocks only construct a subset of
 // physical variable classes
 
-<<<<<<< HEAD
-      // step 1. calculate x1 outer surface fields and slopes
-      pmr->ProlongateSharedFieldX1(pmr->coarse_b_.x1f, bfdst.x1f, il, iu, sj, ej, sk, ek);
-      // step 2. calculate x2 outer surface fields and slopes
-      pmr->ProlongateSharedFieldX2(pmr->coarse_b_.x2f, bfdst.x2f, si, ei, jl, ju, sk, ek);
-      // step 3. calculate x3 outer surface fields and slopes
-      pmr->ProlongateSharedFieldX3(pmr->coarse_b_.x3f, bfdst.x3f, si, ei, sj, ej, kl, ku);
-      // step 4. calculate the internal finer fields using the Toth & Roe method
-      pmr->ProlongateInternalField(bfdst, si, ei, sj, ej, sk, ek);
-      // Field prolongation completed, calculate cell centered fields
-      pmb->pfield->CalculateCellCenteredField(bfdst, bcdst, pmb->pcoord,
-                                              fsi, fei, fsj, fej, fsk, fek);
-    }
-    // calculate conservative variables
-    pmb->peos->PrimitiveToConserved(pdst, bcdst, cdst, pmb->pcoord,
-                                    fsi, fei, fsj, fej, fsk, fek);
-  }
+int BoundaryValues::AdvanceCounterPhysID(int num_phys) {
+#ifdef MPI_PARALLEL
+  // TODO(felker): add safety checks? input, output are positive, obey <= 31= MAX_NUM_PHYS
+  int start_id = bvars_next_phys_id_;
+  bvars_next_phys_id_ += num_phys;
+  return start_id;
+#else
+  return 0;
+#endif
 }
 
 // begin fourth-order outflow BCs -----------------------------
@@ -922,16 +914,4 @@
   return;
 }
 
-// end fourth-order outflow BCs -----------------------------
-=======
-int BoundaryValues::AdvanceCounterPhysID(int num_phys) {
-#ifdef MPI_PARALLEL
-  // TODO(felker): add safety checks? input, output are positive, obey <= 31= MAX_NUM_PHYS
-  int start_id = bvars_next_phys_id_;
-  bvars_next_phys_id_ += num_phys;
-  return start_id;
-#else
-  return 0;
-#endif
-}
->>>>>>> b3456ce4
+// end fourth-order outflow BCs -----------------------------