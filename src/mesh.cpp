//======================================================================================
// Athena++ astrophysical MHD code
// Copyright (C) 2014 James M. Stone  <jmstone@princeton.edu>
//
// This program is free software: you can redistribute and/or modify it under the terms
// of the GNU General Public License (GPL) as published by the Free Software Foundation,
// either version 3 of the License, or (at your option) any later version.
//
// This program is distributed in the hope that it will be useful, but WITHOUT ANY
// WARRANTY; without even the implied warranty of MERCHANTABILITY or FITNESS FOR A 
// PARTICULAR PURPOSE.  See the GNU General Public License for more details.
//
// You should have received a copy of GNU GPL in the file LICENSE included in the code
// distribution.  If not see <http://www.gnu.org/licenses/>.
//======================================================================================
//! \file mesh.cpp
//  \brief implementation of functions in classes Mesh, and MeshBlock
//======================================================================================

// C/C++ headers
#include <cfloat>     // FLT_MAX
#include <cmath>      // std::abs(), pow()
#include <iostream>
#include <sstream>
#include <stdexcept>  // runtime_error
#include <string>     // c_str()
#include <algorithm>  // sort
#include <iomanip>
#include <stdlib.h>
#include <string.h>  // memcpy

// Athena++ classes headers
#include "athena.hpp"
#include "globals.hpp"
#include "athena_arrays.hpp"
#include "coordinates/coordinates.hpp"
#include "hydro/hydro.hpp" 
#include "field/field.hpp"
#include "bvals/bvals.hpp"
#include "hydro/eos/eos.hpp"
#include "hydro/integrators/hydro_integrator.hpp" 
#include "field/integrators/field_integrator.hpp"
#include "parameter_input.hpp"
#include "meshblocktree.hpp"
#include "outputs/wrapper.hpp"
#include "task_list.hpp"
#include "mesh_refinement/mesh_refinement.hpp"
#include "utils/buffer_utils.hpp"
#include "radiation/radiation.hpp"

// this class header
#include "mesh.hpp"

// MPI/OpenMP header
#ifdef MPI_PARALLEL
#include <mpi.h>
#endif

#ifdef OPENMP_PARALLEL
#include <omp.h>
#endif

//--------------------------------------------------------------------------------------
// Mesh constructor, builds mesh at start of calculation using parameters in input file

Mesh::Mesh(ParameterInput *pin, int test_flag)
{
  std::stringstream msg;
  RegionSize block_size;
  MeshBlockTree *neibt;
  MeshBlock *pfirst;
  enum BoundaryFlag block_bcs[6];
  enum BoundaryFlag block_rad_bcs[6];
  int nbmax, dim;

// mesh test
  if(test_flag>0) Globals::nranks=test_flag;

// read time and cycle limits from input file

  start_time = pin->GetOrAddReal("time","start_time",0.0);
  tlim       = pin->GetReal("time","tlim");
  cfl_number = pin->GetReal("time","cfl_number");
  time = start_time;
  dt   = (FLT_MAX*0.4);

  nlim = pin->GetOrAddInteger("time","nlim",-1);
  ncycle = 0;

// read number of OpenMP threads for mesh

  num_mesh_threads_ = pin->GetOrAddInteger("mesh","num_threads",1);
  if (num_mesh_threads_ < 1) {
    msg << "### FATAL ERROR in Mesh constructor" << std::endl
        << "Number of OpenMP threads must be >= 1, but num_threads=" 
        << num_mesh_threads_ << std::endl;
    throw std::runtime_error(msg.str().c_str());
  }

// read number of grid cells in root level of mesh from input file.  

  mesh_size.nx1 = pin->GetInteger("mesh","nx1");
  if (mesh_size.nx1 < 4) {
    msg << "### FATAL ERROR in Mesh constructor" << std::endl
        << "In mesh block in input file nx1 must be >= 4, but nx1=" 
        << mesh_size.nx1 << std::endl;
    throw std::runtime_error(msg.str().c_str());
  }

  mesh_size.nx2 = pin->GetInteger("mesh","nx2");
  if (mesh_size.nx2 < 1) {
    msg << "### FATAL ERROR in Mesh constructor" << std::endl
        << "In mesh block in input file nx2 must be >= 1, but nx2=" 
        << mesh_size.nx2 << std::endl;
    throw std::runtime_error(msg.str().c_str());
  }

  mesh_size.nx3 = pin->GetInteger("mesh","nx3");
  if (mesh_size.nx3 < 1) {
    msg << "### FATAL ERROR in Mesh constructor" << std::endl
        << "In mesh block in input file nx3 must be >= 1, but nx3=" 
        << mesh_size.nx3 << std::endl;
    throw std::runtime_error(msg.str().c_str());
  }
  if (mesh_size.nx2 == 1 && mesh_size.nx3 > 1) {
    msg << "### FATAL ERROR in Mesh constructor" << std::endl
        << "In mesh block in input file: nx2=1, nx3=" << mesh_size.nx3 
        << ", 2D problems in x1-x3 plane not supported" << std::endl;
    throw std::runtime_error(msg.str().c_str());
  }

  dim=1;
  if(mesh_size.nx2>1) dim=2;
  if(mesh_size.nx3>1) dim=3;

// check cfl_number
  if(cfl_number > 1.0 && dim==1) {
    msg << "### FATAL ERROR in Mesh constructor" << std::endl
        << "The CFL number must be smaller than 1.0 in 1D simulation" << std::endl;
    throw std::runtime_error(msg.str().c_str());
  }
  if(cfl_number > 0.5 && dim==2) {
    msg << "### FATAL ERROR in Mesh constructor" << std::endl
        << "The CFL number must be smaller than 0.5 in 2D simulation" << std::endl;
    throw std::runtime_error(msg.str().c_str());
  }
  if(cfl_number > 1.0/3.0 && dim==3) {
    msg << "### FATAL ERROR in Mesh constructor" << std::endl
        << "The CFL number must be smaller than 1/3 in 3D simulation" << std::endl;
    throw std::runtime_error(msg.str().c_str());
  }

// read physical size of mesh (root level) from input file.  

  mesh_size.x1min = pin->GetReal("mesh","x1min");
  mesh_size.x2min = pin->GetReal("mesh","x2min");
  mesh_size.x3min = pin->GetReal("mesh","x3min");

  mesh_size.x1max = pin->GetReal("mesh","x1max");
  mesh_size.x2max = pin->GetReal("mesh","x2max");
  mesh_size.x3max = pin->GetReal("mesh","x3max");

  if (mesh_size.x1max <= mesh_size.x1min) {
    msg << "### FATAL ERROR in Mesh constructor" << std::endl
        << "Input x1max must be larger than x1min: x1min=" << mesh_size.x1min 
        << " x1max=" << mesh_size.x1max << std::endl;
    throw std::runtime_error(msg.str().c_str());
  }
  if (mesh_size.x2max <= mesh_size.x2min) {
    msg << "### FATAL ERROR in Mesh constructor" << std::endl
        << "Input x2max must be larger than x2min: x2min=" << mesh_size.x2min 
        << " x2max=" << mesh_size.x2max << std::endl;
    throw std::runtime_error(msg.str().c_str());
  }
  if (mesh_size.x3max <= mesh_size.x3min) {
    msg << "### FATAL ERROR in Mesh constructor" << std::endl
        << "Input x3max must be larger than x3min: x3min=" << mesh_size.x3min 
        << " x3max=" << mesh_size.x3max << std::endl;
    throw std::runtime_error(msg.str().c_str());
  }

// read ratios of grid cell size in each direction

  block_size.x1rat = mesh_size.x1rat = pin->GetOrAddReal("mesh","x1rat",1.0);
  block_size.x2rat = mesh_size.x2rat = pin->GetOrAddReal("mesh","x2rat",1.0);
  block_size.x3rat = mesh_size.x3rat = pin->GetOrAddReal("mesh","x3rat",1.0);

  if (std::abs(mesh_size.x1rat - 1.0) > 0.1) {
    msg << "### FATAL ERROR in Mesh constructor" << std::endl
        << "Ratio of cell sizes must be 0.9 <= x1rat <= 1.1, x1rat=" 
        << mesh_size.x1rat << std::endl;
    throw std::runtime_error(msg.str().c_str());
  }
  if (std::abs(mesh_size.x2rat - 1.0) > 0.1) {
    msg << "### FATAL ERROR in Mesh constructor" << std::endl
        << "Ratio of cell sizes must be 0.9 <= x2rat <= 1.1, x2rat=" 
        << mesh_size.x2rat << std::endl;
    throw std::runtime_error(msg.str().c_str());
  }
  if (std::abs(mesh_size.x3rat - 1.0) > 0.1) {
    msg << "### FATAL ERROR in Mesh constructor" << std::endl
        << "Ratio of cell sizes must be 0.9 <= x3rat <= 1.1, x3rat=" 
        << mesh_size.x3rat << std::endl;
    throw std::runtime_error(msg.str().c_str());
  }

  // read BC flags for each of the 6 boundaries in turn.
  mesh_bcs[INNER_X1] = GetBoundaryFlag(pin->GetOrAddString("mesh","ix1_bc","none"));
  mesh_bcs[OUTER_X1] = GetBoundaryFlag(pin->GetOrAddString("mesh","ox1_bc","none"));
  mesh_bcs[INNER_X2] = GetBoundaryFlag(pin->GetOrAddString("mesh","ix2_bc","none"));
  mesh_bcs[OUTER_X2] = GetBoundaryFlag(pin->GetOrAddString("mesh","ox2_bc","none"));
  mesh_bcs[INNER_X3] = GetBoundaryFlag(pin->GetOrAddString("mesh","ix3_bc","none"));
  mesh_bcs[OUTER_X3] = GetBoundaryFlag(pin->GetOrAddString("mesh","ox3_bc","none"));
  
  if (RADIATION_ENABLED){
    mesh_rad_bcs[INNER_X1] = GetBoundaryFlag(
            pin->GetOrAddString("mesh","ix1_rad_bc","none"));
    mesh_rad_bcs[OUTER_X1] = GetBoundaryFlag(
            pin->GetOrAddString("mesh","ox1_rad_bc","none"));
    mesh_rad_bcs[INNER_X2] = GetBoundaryFlag(
            pin->GetOrAddString("mesh","ix2_rad_bc","none"));
    mesh_rad_bcs[OUTER_X2] = GetBoundaryFlag(
            pin->GetOrAddString("mesh","ox2_rad_bc","none"));
    mesh_rad_bcs[INNER_X3] = GetBoundaryFlag(
            pin->GetOrAddString("mesh","ix3_rad_bc","none"));
    mesh_rad_bcs[OUTER_X3] = GetBoundaryFlag(
            pin->GetOrAddString("mesh","ox3_rad_bc","none"));
  }

// read MeshBlock parameters
  block_size.nx1 = pin->GetOrAddInteger("meshblock","nx1",mesh_size.nx1);
  if(dim>=2)
    block_size.nx2 = pin->GetOrAddInteger("meshblock","nx2",mesh_size.nx2);
  else
    block_size.nx2=mesh_size.nx2;
  if(dim==3)
    block_size.nx3 = pin->GetOrAddInteger("meshblock","nx3",mesh_size.nx3);
  else
    block_size.nx3=mesh_size.nx3;

// check consistency of the block and mesh
  if(mesh_size.nx1%block_size.nx1 != 0
  || mesh_size.nx2%block_size.nx2 != 0
  || mesh_size.nx3%block_size.nx3 != 0) {
    msg << "### FATAL ERROR in Mesh constructor" << std::endl
        << "the mesh must be evenly divisible by the meshblock" << std::endl;
    throw std::runtime_error(msg.str().c_str());
  }
  if(block_size.nx1 <4 || (block_size.nx2<4 && dim>=2)
     || (block_size.nx3<4 && dim==3)) {
    msg << "### FATAL ERROR in Mesh constructor" << std::endl
        << "block_size must be larger than or equal to 4 meshes." << std::endl;
    throw std::runtime_error(msg.str().c_str());
  }

// calculate the number of the blocks
  nrbx1=mesh_size.nx1/block_size.nx1;
  nrbx2=mesh_size.nx2/block_size.nx2;
  nrbx3=mesh_size.nx3/block_size.nx3;
  nbmax=(nrbx1>nrbx2)?nrbx1:nrbx2;
  nbmax=(nbmax>nrbx3)?nbmax:nrbx3;

  // calculate the logical root level and maximum level
  for (root_level=0; (1<<root_level)<nbmax; root_level++);
  current_level=root_level;

  // create the root grid
  tree.CreateRootGrid(nrbx1,nrbx2,nrbx3,root_level);

  // SMR / AMR: create finer grids here
  multilevel=false;
  adaptive=false;
  if (pin->GetOrAddString("mesh","refinement","none")=="adaptive") {
    adaptive=true, multilevel=true;
  }
  if (adaptive==true) {
    max_level = pin->GetOrAddInteger("mesh","numlevel",1)+root_level-1;
    if(max_level > 63) {
      msg << "### FATAL ERROR in Mesh constructor" << std::endl
          << "The number of the refinement level must be smaller than "
          << 63-root_level+1 << "." << std::endl;
      throw std::runtime_error(msg.str().c_str());
    }
  } else {
    max_level = 63;
  }

  //initialize user-enrollable functions
  if(mesh_size.x1rat!=1.0)
    user_meshgen_[x1dir]=true;
  else
    user_meshgen_[x1dir]=false;
  if(mesh_size.x2rat!=1.0)
    user_meshgen_[x2dir]=true;
  else
    user_meshgen_[x2dir]=false;
  if(mesh_size.x3rat!=1.0)
    user_meshgen_[x3dir]=true;
  else
    user_meshgen_[x3dir]=false;
  MeshGenerator_[x1dir]=DefaultMeshGeneratorX1;
  MeshGenerator_[x2dir]=DefaultMeshGeneratorX2;
  MeshGenerator_[x3dir]=DefaultMeshGeneratorX3;
  for(int dir=0; dir<6; dir++){
    BoundaryFunction_[dir]=NULL;
    RadBoundaryFunction_[dir]=NULL;
  }
  AMRFlag_=NULL;
  UserSourceTerm_=NULL;
  InitUserMeshData(pin);

  InputBlock *pib = pin->pfirst_block;
  while (pib != NULL) {
    if (pib->block_name.compare(0,10,"refinement") == 0 &&
        pin->GetString("mesh","refinement") != "none") {
      RegionSize ref_size;
      ref_size.x1min=pin->GetReal(pib->block_name,"x1min");
      ref_size.x1max=pin->GetReal(pib->block_name,"x1max");
      if(dim>=2) {
        ref_size.x2min=pin->GetReal(pib->block_name,"x2min");
        ref_size.x2max=pin->GetReal(pib->block_name,"x2max");
      }
      else {
        ref_size.x2min=mesh_size.x2min;
        ref_size.x2max=mesh_size.x2max;
      }
      if(dim>=3) {
        ref_size.x3min=pin->GetReal(pib->block_name,"x3min");
        ref_size.x3max=pin->GetReal(pib->block_name,"x3max");
      }
      else {
        ref_size.x3min=mesh_size.x3min;
        ref_size.x3max=mesh_size.x3max;
      }
      int ref_lev=pin->GetReal(pib->block_name,"level");
      int lrlev=ref_lev+root_level;
      if(lrlev>current_level) current_level=lrlev;
      if(lrlev!=root_level)
        multilevel=true;
      // range check
      if(ref_lev<1) {
        msg << "### FATAL ERROR in Mesh constructor" << std::endl
            << "Refinement level must be larger than 0 (root level = 0)" << std::endl;
        throw std::runtime_error(msg.str().c_str());
      }
      if(lrlev > max_level) {
        msg << "### FATAL ERROR in Mesh constructor" << std::endl
            << "Refinement level exceeds the maximum level (specify maxlevel in <mesh> "
            << "if adaptive)."
            << std::endl;
        throw std::runtime_error(msg.str().c_str());
      }
      if(ref_size.x1min > ref_size.x1max || ref_size.x2min > ref_size.x2max
      || ref_size.x3min > ref_size.x3max)  {
        msg << "### FATAL ERROR in Mesh constructor" << std::endl
            << "Invalid refinement region is specified."<<  std::endl;
        throw std::runtime_error(msg.str().c_str());
      }
      if(ref_size.x1min < mesh_size.x1min || ref_size.x1max > mesh_size.x1max
      || ref_size.x2min < mesh_size.x2min || ref_size.x2max > mesh_size.x2max
      || ref_size.x3min < mesh_size.x3min || ref_size.x3max > mesh_size.x3max) {
        msg << "### FATAL ERROR in Mesh constructor" << std::endl
            << "Refinement region must be smaller than the whole mesh." << std::endl;
        throw std::runtime_error(msg.str().c_str());
      }
      // find the logical range in the ref_level
      // note: if this is too slow, this should be replaced with bi-section search.
      long int lx1min=0, lx1max=0, lx2min=0, lx2max=0, lx3min=0, lx3max=0;
      long int lxmax=nrbx1*(1L<<ref_lev);
      for(lx1min=0;lx1min<lxmax;lx1min++) {
        if(MeshGenerator_[x1dir]((Real)(lx1min+1)/lxmax,mesh_size)>ref_size.x1min)
          break;
      }
      for(lx1max=lx1min;lx1max<lxmax;lx1max++) {
        if(MeshGenerator_[x1dir]((Real)(lx1max+1)/lxmax,mesh_size)>=ref_size.x1max)
          break;
      }
      if(lx1min%2==1) lx1min--;
      if(lx1max%2==0) lx1max++;
      if(dim>=2) { // 2D or 3D
        lxmax=nrbx2*(1L<<ref_lev);
        for(lx2min=0;lx2min<lxmax;lx2min++) {
          if(MeshGenerator_[x2dir]((Real)(lx2min+1)/lxmax,mesh_size)>ref_size.x2min)
            break;
        }
        for(lx2max=lx2min;lx2max<lxmax;lx2max++) {
          if(MeshGenerator_[x2dir]((Real)(lx2max+1)/lxmax,mesh_size)>=ref_size.x2max)
            break;
        }
        if(lx2min%2==1) lx2min--;
        if(lx2max%2==0) lx2max++;
      }
      if(dim==3) { // 3D
        lxmax=nrbx3*(1L<<ref_lev);
        for(lx3min=0;lx3min<lxmax;lx3min++) {
          if(MeshGenerator_[x3dir]((Real)(lx3min+1)/lxmax,mesh_size)>ref_size.x3min)
            break;
        }
        for(lx3max=lx3min;lx3max<lxmax;lx3max++) {
          if(MeshGenerator_[x3dir]((Real)(lx3max+1)/lxmax,mesh_size)>=ref_size.x3max)
            break;
        }
        if(lx3min%2==1) lx3min--;
        if(lx3max%2==0) lx3max++;
      }
      // create the finest level
      if(dim==1) {
        for(long int i=lx1min; i<lx1max; i+=2) {
          LogicalLocation nloc;
          nloc.level=lrlev, nloc.lx1=i, nloc.lx2=0, nloc.lx3=0;
          int nnew;
          tree.AddMeshBlock(tree,nloc,dim,mesh_bcs,nrbx1,nrbx2,nrbx3,root_level,nnew);
        }
      }
      if(dim==2) {
        for(long int j=lx2min; j<lx2max; j+=2) {
          for(long int i=lx1min; i<lx1max; i+=2) {
            LogicalLocation nloc;
            nloc.level=lrlev, nloc.lx1=i, nloc.lx2=j, nloc.lx3=0;
            int nnew;
            tree.AddMeshBlock(tree,nloc,dim,mesh_bcs,nrbx1,nrbx2,nrbx3,root_level,nnew);
          }
        }
      }
      if(dim==3) {
        for(long int k=lx3min; k<lx3max; k+=2) {
          for(long int j=lx2min; j<lx2max; j+=2) {
            for(long int i=lx1min; i<lx1max; i+=2) {
              LogicalLocation nloc;
              nloc.level=lrlev, nloc.lx1=i, nloc.lx2=j, nloc.lx3=k;
              int nnew;
              tree.AddMeshBlock(tree,nloc,dim,mesh_bcs,nrbx1,nrbx2,nrbx3,root_level,nnew);
            }
          }
        }
      }
    }
    pib=pib->pnext;
  }

  if(multilevel==true) {
    if(block_size.nx1%2==1 || (block_size.nx2%2==1 && block_size.nx2>1)
                           || (block_size.nx3%2==1 && block_size.nx3>1)) {
      msg << "### FATAL ERROR in Mesh constructor" << std::endl
      << "The size of MeshBlock must be divisible by 2 in order to use SMR or AMR."
      << std::endl;
      throw std::runtime_error(msg.str().c_str());
    }
  }

  face_only=true;
  if (MAGNETIC_FIELDS_ENABLED || multilevel==true || VISCOSITY) face_only=false;

  maxneighbor_=BufferID(dim, multilevel, face_only);

  // initial mesh hierarchy construction is completed here

  tree.CountMeshBlock(nbtotal);
  loclist=new LogicalLocation[nbtotal];
  tree.GetMeshBlockList(loclist,NULL,nbtotal);

#ifdef MPI_PARALLEL
  // check if there are sufficient blocks
  if(nbtotal < Globals::nranks) {
    if(test_flag==0) {
      msg << "### FATAL ERROR in Mesh constructor" << std::endl
          << "Too few blocks: nbtotal (" << nbtotal << ") < nranks ("<< Globals::nranks
          << ")" << std::endl;
      throw std::runtime_error(msg.str().c_str());
    } else { // test
      std::cout << "### Warning in Mesh constructor" << std::endl
          << "Too few blocks: nbtotal (" << nbtotal << ") < nranks ("<< Globals::nranks
          << ")" << std::endl;
    }
  }
#endif

  ranklist=new int[nbtotal];
  nslist=new int[Globals::nranks];
  nblist=new int[Globals::nranks];
  costlist=new Real[nbtotal];
  if(adaptive==true) { // allocate arrays for AMR
    nref = new int [Globals::nranks];
    nderef = new int [Globals::nranks];
    rdisp = new int [Globals::nranks];
    ddisp = new int [Globals::nranks];
    bnref = new int [Globals::nranks];
    bnderef = new int [Globals::nranks];
    brdisp = new int [Globals::nranks];
    bddisp = new int [Globals::nranks];
  }

 // initialize cost array with the simplest estimate; all the blocks are equal
  for(int i=0;i<nbtotal;i++) costlist[i]=1.0;

  LoadBalancing(costlist, ranklist, nslist, nblist, nbtotal);

  // Output some diagnostic information to terminal

  // Output MeshBlock list and quit (mesh test only); do not create meshes
  if (test_flag>0) {
    if (Globals::my_rank==0) OutputMeshStructure(dim);
    return;
  }

  // create MeshBlock list for this process
  int nbs=nslist[Globals::my_rank];
  int nbe=nbs+nblist[Globals::my_rank]-1;
// create MeshBlock list for this process
  for(int i=nbs;i<=nbe;i++) {
    SetBlockSizeAndBoundaries(loclist[i], block_size, block_bcs, block_rad_bcs);
    // create a block and add into the link list
    if(i==nbs) {
      pblock = new MeshBlock(i, i-nbs, loclist[i], block_size, block_bcs,
                            block_rad_bcs, this, pin);
      pfirst = pblock;
    }
    else {
      pblock->next = new MeshBlock(i, i-nbs, loclist[i], block_size, block_bcs,
                                   block_rad_bcs, this, pin);
      pblock->next->prev = pblock;
      pblock = pblock->next;
    }

    pblock->SearchAndSetNeighbors(tree, ranklist, nslist);
  }
  pblock=pfirst;

// create new Task List, requires mesh to already be constructed
  ptlist = new TaskList(this);

}


//--------------------------------------------------------------------------------------
// Mesh constructor for restarting. Load the restarting file

Mesh::Mesh(ParameterInput *pin, IOWrapper& resfile, int test_flag)
{
  std::stringstream msg;
  RegionSize block_size;
  enum BoundaryFlag block_bcs[6];
  MeshBlock *pfirst;
  int i, j, nerr, dim;
  IOWrapperSize_t *offset, datasize, listsize, headeroffset;

// mesh test
  if(test_flag>0) Globals::nranks=test_flag;

// read time and cycle limits from input file

  start_time = pin->GetOrAddReal("time","start_time",0.0);
  tlim       = pin->GetReal("time","tlim");
  cfl_number = pin->GetReal("time","cfl_number");
  nlim = pin->GetOrAddInteger("time","nlim",-1);

// read number of OpenMP threads for mesh
  num_mesh_threads_ = pin->GetOrAddInteger("mesh","num_threads",1);
  if (num_mesh_threads_ < 1) {
    msg << "### FATAL ERROR in Mesh constructor" << std::endl
        << "Number of OpenMP threads must be >= 1, but num_threads=" 
        << num_mesh_threads_ << std::endl;
    throw std::runtime_error(msg.str().c_str());
  }

  // read BC flags for each of the 6 boundaries
  mesh_bcs[INNER_X1] = GetBoundaryFlag(pin->GetOrAddString("mesh","ix1_bc","none"));
  mesh_bcs[OUTER_X1] = GetBoundaryFlag(pin->GetOrAddString("mesh","ox1_bc","none"));
  mesh_bcs[INNER_X2] = GetBoundaryFlag(pin->GetOrAddString("mesh","ix2_bc","none"));
  mesh_bcs[OUTER_X2] = GetBoundaryFlag(pin->GetOrAddString("mesh","ox2_bc","none"));
  mesh_bcs[INNER_X3] = GetBoundaryFlag(pin->GetOrAddString("mesh","ix3_bc","none"));
  mesh_bcs[OUTER_X3] = GetBoundaryFlag(pin->GetOrAddString("mesh","ox3_bc","none"));

  // read from the restarting file (everyone)
  // the file is already open and the pointer is set to after <par_end>
  nerr=0;
  if(resfile.Read(&nbtotal, sizeof(int), 1)!=1) nerr++;
  if(resfile.Read(&root_level, sizeof(int), 1)!=1) nerr++;
  current_level=root_level;
  if(resfile.Read(&mesh_size, sizeof(RegionSize), 1)!=1) nerr++;
<<<<<<< HEAD
  if(resfile.Read(mesh_bcs, sizeof(enum BoundaryFlag), 6)!=6) nerr++;
  if(RADIATION_ENABLED)
    if(resfile.Read(mesh_rad_bcs, sizeof(enum BoundaryFlag), 6)!=6) nerr++;
=======
>>>>>>> c82c7c5d
  if(resfile.Read(&time, sizeof(Real), 1)!=1) nerr++;
  if(resfile.Read(&dt, sizeof(Real), 1)!=1) nerr++;
  if(resfile.Read(&ncycle, sizeof(int), 1)!=1) nerr++;
  if(resfile.Read(&(datasize), sizeof(IOWrapperSize_t), 1)!=1) nerr;
  if(nerr>0) {
    msg << "### FATAL ERROR in Mesh constructor" << std::endl
        << "The restarting file is broken." << std::endl;
    resfile.Close();
    throw std::runtime_error(msg.str().c_str());
  }

  max_level = pin->GetOrAddInteger("mesh","maxlevel",1)+root_level-1;

  dim=1;
  if(mesh_size.nx2>1) dim=2;
  if(mesh_size.nx3>1) dim=3;

// check cfl_number
  if(cfl_number > 1.0 && dim==1) {
    msg << "### FATAL ERROR in Mesh constructor" << std::endl
        << "The CFL number must be smaller than 1.0 in 1D simulation" << std::endl;
    throw std::runtime_error(msg.str().c_str());
  }
  if(cfl_number > 0.5 && dim==2) {
    msg << "### FATAL ERROR in Mesh constructor" << std::endl
        << "The CFL number must be smaller than 0.5 in 2D simulation" << std::endl;
    throw std::runtime_error(msg.str().c_str());
  }
  if(cfl_number > 1.0/3.0 && dim==3) {
    msg << "### FATAL ERROR in Mesh constructor" << std::endl
        << "The CFL number must be smaller than 1/3 in 3D simulation" << std::endl;
    throw std::runtime_error(msg.str().c_str());
  }

  //initialize
  loclist=new LogicalLocation[nbtotal];
  offset=new IOWrapperSize_t[nbtotal];
  costlist=new Real[nbtotal];
  ranklist=new int[nbtotal];
  nslist=new int[Globals::nranks];
  nblist=new int[Globals::nranks];

  block_size.nx1 = pin->GetOrAddReal("meshblock","nx1",mesh_size.nx1);
  block_size.nx2 = pin->GetOrAddReal("meshblock","nx2",mesh_size.nx2);
  block_size.nx3 = pin->GetOrAddReal("meshblock","nx3",mesh_size.nx3);

// calculate the number of the blocks
  nrbx1=mesh_size.nx1/block_size.nx1;
  nrbx2=mesh_size.nx2/block_size.nx2;
  nrbx3=mesh_size.nx3/block_size.nx3;


  // read the id list (serial, because we need the costs for load balancing)
  multilevel=false;
  nerr=0;
  listsize=sizeof(int)+sizeof(LogicalLocation)+sizeof(Real);
  //allocate the idlist buffer
  char *idlist = new char [listsize];
  for(int i=0;i<nbtotal;i++) {
    if(resfile.Read(idlist,listsize,1)!=1) nerr++;
    int os=0, bgid;
    memcpy(&bgid, &(idlist[os]), sizeof(int));
    os+=sizeof(int);
    memcpy(&(loclist[i]), &(idlist[os]), sizeof(LogicalLocation));
    os+=sizeof(LogicalLocation);
    memcpy(&(costlist[i]), &(idlist[os]), sizeof(Real));
    os+=sizeof(Real);
    if(loclist[i].level!=root_level) multilevel=true;
    if(loclist[i].level>current_level) current_level=loclist[i].level;
  }
  delete [] idlist;
  if(nerr>0) {
    msg << "### FATAL ERROR in Mesh constructor" << std::endl
        << "The restarting file is broken." << std::endl;
    resfile.Close();
    throw std::runtime_error(msg.str().c_str());
  }
  // get the header offset
  headeroffset=resfile.GetPosition();

  adaptive=false;
  if(pin->GetOrAddString("mesh","refinement","none")=="adaptive")
    adaptive=true, multilevel=true;

  //initialize user-enrollable functions
  if(mesh_size.x1rat!=1.0)
    user_meshgen_[x1dir]=true;
  else
    user_meshgen_[x1dir]=false;
  if(mesh_size.x2rat!=1.0)
    user_meshgen_[x2dir]=true;
  else
    user_meshgen_[x2dir]=false;
  if(mesh_size.x3rat!=1.0)
    user_meshgen_[x3dir]=true;
  else
    user_meshgen_[x3dir]=false;
  MeshGenerator_[x1dir]=DefaultMeshGeneratorX1;
  MeshGenerator_[x2dir]=DefaultMeshGeneratorX2;
  MeshGenerator_[x3dir]=DefaultMeshGeneratorX3;
  for(int dir=0; dir<6; dir++){
    BoundaryFunction_[dir]=NULL;
    RadBoundaryFunction_[dir]=NULL;
  }
  AMRFlag_=NULL;
  UserSourceTerm_=NULL;
  InitUserMeshData(pin);

  face_only=true;
  if (MAGNETIC_FIELDS_ENABLED || multilevel==true || VISCOSITY)
    face_only=false;

  maxneighbor_=BufferID(dim, multilevel, face_only);

  // rebuild the Block Tree
  for(int i=0;i<nbtotal;i++)
    tree.AddMeshBlockWithoutRefine(loclist[i],nrbx1,nrbx2,nrbx3,root_level);
  int nnb;
  // check the tree structure, and assign GID
  tree.GetMeshBlockList(loclist, NULL, nnb);
  if(nnb!=nbtotal) {
    msg << "### FATAL ERROR in Mesh constructor" << std::endl
        << "Tree reconstruction failed. The total numbers of the blocks do not match. ("
        << nbtotal << " != " << nnb << ")" << std::endl;
    throw std::runtime_error(msg.str().c_str());
  }

#ifdef MPI_PARALLEL
  if(nbtotal < Globals::nranks) {
    if(test_flag==0) {
      msg << "### FATAL ERROR in Mesh constructor" << std::endl
          << "Too few blocks: nbtotal (" << nbtotal << ") < nranks ("<< Globals::nranks
          << ")" << std::endl;
      throw std::runtime_error(msg.str().c_str());
    }
    else { // test
      std::cout << "### Warning in Mesh constructor" << std::endl
          << "Too few blocks: nbtotal (" << nbtotal << ") < nranks ("<< Globals::nranks
          << ")" << std::endl;
      return;
    }
  }
#endif

  if(adaptive==true) { // allocate arrays for AMR
    nref = new int [Globals::nranks];
    nderef = new int [Globals::nranks];
    rdisp = new int [Globals::nranks];
    ddisp = new int [Globals::nranks];
    bnref = new int [Globals::nranks];
    bnderef = new int [Globals::nranks];
    brdisp = new int [Globals::nranks];
    bddisp = new int [Globals::nranks];
  }

  LoadBalancing(costlist, ranklist, nslist, nblist, nbtotal);

  // Output MeshBlock list and quit (mesh test only); do not create meshes
  if(test_flag>0) {
    if(Globals::my_rank==0) OutputMeshStructure(dim);
    delete [] offset;
    return;
  }

  // allocate data buffer
  Real *mbdata = new Real [datasize/sizeof(Real)];
  // load MeshBlocks (parallel)
  int nbs=nslist[Globals::my_rank];
  int nbe=nbs+nblist[Globals::my_rank]-1;  
  for(i=nbs;i<=nbe;i++) {
    SetBlockSizeAndBoundaries(loclist[i], block_size, block_bcs);
    // load the data into the buffer
    resfile.Read_at(mbdata, datasize, 1, headeroffset+i*datasize);
    // create a block and add into the link list
    if(i==nbs) {
      pblock = new MeshBlock(i, i-nbs, this, pin, loclist[i], block_size,
                             block_bcs, costlist[i], ranklist, nslist, mbdata);
      pfirst = pblock;
    }
    else {
      pblock->next = new MeshBlock(i, i-nbs, this, pin, loclist[i], block_size,
                                   block_bcs, costlist[i], ranklist, nslist, mbdata);
      pblock->next->prev = pblock;
      pblock = pblock->next;
    }
    pblock->SearchAndSetNeighbors(tree, ranklist, nslist);
  }
  pblock=pfirst;
  delete [] mbdata;

// create new Task List
  ptlist = new TaskList(this);

// clean up
  delete [] offset;
}


// destructor

Mesh::~Mesh()
{
  while(pblock->prev != NULL) // should not be true
    delete pblock->prev;
  while(pblock->next != NULL)
    delete pblock->next;
  delete pblock;
  delete ptlist;
  delete [] nslist;
  delete [] nblist;
  delete [] ranklist;
  delete [] costlist;
  delete [] loclist;
  if(adaptive==true) { // allocate arrays for AMR
    delete [] nref;
    delete [] nderef;
    delete [] rdisp;
    delete [] ddisp;
    delete [] bnref;
    delete [] bnderef;
    delete [] brdisp;
    delete [] bddisp;
  }

}

//--------------------------------------------------------------------------------------
//! \fn void Mesh::OutputMeshStructure(int dim)
//  \brief print the mesh structure information

void Mesh::OutputMeshStructure(int dim)
{
  // open 'mesh_structure.dat' file
  FILE *fp;
  if(dim>=2) {
    if ((fp = fopen("mesh_structure.dat","wb")) == NULL) {
      std::cout << "### ERROR in function Mesh::OutputMeshStructure" << std::endl
                << "Cannot open mesh_structure.dat" << std::endl;
      return;
    }
  }

  // Write overall Mesh structure to stdout and file
  std::cout << std::endl;
  std::cout << "Root grid = " << nrbx1 << " x " << nrbx2 << " x " << nrbx3
            << " MeshBlocks" << std::endl;
  std::cout << "Total number of MeshBlocks = " << nbtotal << std::endl;
  std::cout << "Number of physical refinement levels = " 
            << (current_level - root_level) << std::endl;
  std::cout << "Number of logical  refinement levels = " << current_level << std::endl;

  // compute/output number of blocks per level, and cost per level
  int nb_per_plevel[max_level];
  int cost_per_plevel[max_level];
  for (int i=0; i<=max_level; ++i) {
    nb_per_plevel[i]=0;
    cost_per_plevel[i]=0;
  }
  for (int i=0; i<nbtotal; i++) {
    nb_per_plevel[(loclist[i].level - root_level)]++;
    cost_per_plevel[(loclist[i].level - root_level)] += costlist[i];
  }
  for(int i=root_level;i<=max_level;i++) {
    if(nb_per_plevel[i-root_level]!=0) {
      std::cout << "  Physical level = " << i-root_level << " (logical level = " << i 
                << "): " << nb_per_plevel[i-root_level] << " MeshBlocks, cost = " 
                << cost_per_plevel[i-root_level] <<  std::endl;
    }
  }

  // compute/output number of blocks per rank, and cost per rank
  std::cout << "Number of parallel ranks = " << Globals::nranks << std::endl;
  int nb_per_rank[Globals::nranks];
  int cost_per_rank[Globals::nranks];
  for (int i=0; i<Globals::nranks; ++i) {
    nb_per_rank[i]=0;
    cost_per_rank[i]=0;
  }
  for (int i=0; i<nbtotal; i++) {
    nb_per_rank[ranklist[i]]++;
    cost_per_rank[ranklist[i]] += costlist[i];
  }
  for (int i=0; i<Globals::nranks; ++i) {
    std::cout << "  Rank = " << i << ": " << nb_per_rank[i] <<" MeshBlocks, cost = "
              << cost_per_rank[i] << std::endl;
  }

  // output relative size/locations of meshblock to file, for plotting
  Real mincost=FLT_MAX, maxcost=0.0, totalcost=0.0;
  for (int i=root_level; i<=max_level; i++) {
    Real dx=1.0/(Real)(1L<<i);
    for (int j=0; j<nbtotal; j++) {
      if(loclist[j].level==i) {
        long int &lx1=loclist[j].lx1;
        long int &lx2=loclist[j].lx2;
        long int &lx3=loclist[j].lx3;
        int &ll=loclist[j].level;
        mincost=std::min(mincost,costlist[i]);
        maxcost=std::max(maxcost,costlist[i]);
        totalcost+=costlist[i];
        fprintf(fp,"#MeshBlock %d on rank=%d with cost=%g\n",j,ranklist[j],costlist[j]);
        fprintf(fp,"#  Logical level %d, location = (%ld %ld %ld)\n",ll,lx1,lx2,lx3);
        if(dim==2) {
          fprintf(fp, "%g %g\n", lx1*dx,    lx2*dx);
          fprintf(fp, "%g %g\n", lx1*dx+dx, lx2*dx);
          fprintf(fp, "%g %g\n", lx1*dx+dx, lx2*dx+dx);
          fprintf(fp, "%g %g\n", lx1*dx,    lx2*dx+dx);
          fprintf(fp, "%g %g\n", lx1*dx,    lx2*dx);
          fprintf(fp, "\n\n");
        }
        if(dim==3) {
          fprintf(fp, "%g %g %g\n", lx1*dx,    lx2*dx,    lx3*dx);
          fprintf(fp, "%g %g %g\n", lx1*dx+dx, lx2*dx,    lx3*dx);
          fprintf(fp, "%g %g %g\n", lx1*dx+dx, lx2*dx+dx, lx3*dx);
          fprintf(fp, "%g %g %g\n", lx1*dx,    lx2*dx+dx, lx3*dx);
          fprintf(fp, "%g %g %g\n", lx1*dx,    lx2*dx,    lx3*dx);
          fprintf(fp, "%g %g %g\n", lx1*dx,    lx2*dx,    lx3*dx+dx);
          fprintf(fp, "%g %g %g\n", lx1*dx+dx, lx2*dx,    lx3*dx+dx);
          fprintf(fp, "%g %g %g\n", lx1*dx+dx, lx2*dx,    lx3*dx);
          fprintf(fp, "%g %g %g\n", lx1*dx+dx, lx2*dx,    lx3*dx+dx);
          fprintf(fp, "%g %g %g\n", lx1*dx+dx, lx2*dx+dx, lx3*dx+dx);
          fprintf(fp, "%g %g %g\n", lx1*dx+dx, lx2*dx+dx, lx3*dx);
          fprintf(fp, "%g %g %g\n", lx1*dx+dx, lx2*dx+dx, lx3*dx+dx);
          fprintf(fp, "%g %g %g\n", lx1*dx,    lx2*dx+dx, lx3*dx+dx);
          fprintf(fp, "%g %g %g\n", lx1*dx,    lx2*dx+dx, lx3*dx);
          fprintf(fp, "%g %g %g\n", lx1*dx,    lx2*dx+dx, lx3*dx+dx);
          fprintf(fp, "%g %g %g\n", lx1*dx,    lx2*dx,    lx3*dx+dx);
          fprintf(fp, "%g %g %g\n", lx1*dx,    lx2*dx,    lx3*dx);
          fprintf(fp, "\n\n");
        }
      }
    }
  }

  // close file, final outputs
  if(dim>=2) fclose(fp);
  std::cout << "Load Balancing:" << std::endl;
  std::cout << "  Minimum cost = " << mincost << ", Maximum cost = " << maxcost
            << ", Average cost = " << totalcost/nbtotal << std::endl << std::endl;
  std::cout << "See the 'mesh_structure.dat' file for a complete list"
            << " of MeshBlocks." << std::endl;
  std::cout << "Use 'python ../vis/python/plot_mesh.py' to visualize mesh structure."
            << std::endl << std::endl;

  return;
}

//--------------------------------------------------------------------------------------
// MeshBlock constructor: constructs coordinate, boundary condition, hydro, field
//                        and mesh refinement objects.

MeshBlock::MeshBlock(int igid, int ilid, LogicalLocation iloc, RegionSize input_block,
                     enum BoundaryFlag *input_bcs, enum BoundaryFlag *input_rad_bcs,
                    Mesh *pm, ParameterInput *pin, bool ref_flag)
{
  std::stringstream msg;
  int root_level;
  pmy_mesh = pm;
  root_level = pm->root_level;
  block_size = input_block;
  for(int i=0; i<6; i++) block_bcs[i] = input_bcs[i];
  for(int i=0; i<6; i++) block_rad_bcs[i] = input_rad_bcs[i];
  prev=NULL;
  next=NULL;
  gid=igid;
  lid=ilid;
  loc=iloc;
  cost=1.0;

// initialize grid indices

  is = NGHOST;
  ie = is + block_size.nx1 - 1;

  if (block_size.nx2 > 1) {
    js = NGHOST;
    je = js + block_size.nx2 - 1;
  } else {
    js = je = 0;
  }

  if (block_size.nx3 > 1) {
    ks = NGHOST;
    ke = ks + block_size.nx3 - 1;
  } else {
    ks = ke = 0;
  }

  if(pm->multilevel==true) {
    cnghost=(NGHOST+1)/2+1;
    cis=cnghost; cie=cis+block_size.nx1/2-1;
    cjs=cje=cks=cke=0;
    if(block_size.nx2>1) // 2D or 3D
      cjs=cnghost, cje=cjs+block_size.nx2/2-1;
    if(block_size.nx3>1) // 3D
      cks=cnghost, cke=cks+block_size.nx3/2-1;
  }

// construct Coordinates and Hydro objects stored in MeshBlock class.  Note that the
// initial conditions for the hydro are set in problem generator called from main, not
// in the Hydro constructor
 
  pcoord = new Coordinates(this, pin);
  // Need to create prad before pmr, as pmr needs prad
  if (RADIATION_ENABLED)
    prad = new Radiation(this, pin);

  if(ref_flag==false)
    pcoord->CheckMeshSpacing();
  
  if(pm->multilevel==true)
    pmr = new MeshRefinement(this, pin);
  
  phydro = new Hydro(this, pin);
  if (MAGNETIC_FIELDS_ENABLED)
    pfield = new Field(this, pin);
  pbval  = new BoundaryValues(this, pin);
  if (block_bcs[INNER_X2] == POLAR_BNDRY) {
    int level = loc.level - pmy_mesh->root_level;
    int num_north_polar_blocks = pmy_mesh->nrbx3 * (1 << level);
    polar_neighbor_north = new PolarNeighborBlock[num_north_polar_blocks];
  }
  if (block_bcs[OUTER_X2] == POLAR_BNDRY) {
    int level = loc.level - pmy_mesh->root_level;
    int num_south_polar_blocks = pmy_mesh->nrbx3 * (1 << level);
    polar_neighbor_south = new PolarNeighborBlock[num_south_polar_blocks];
  }
  
  InitUserMeshBlockProperties(pin);


  return;
}

//--------------------------------------------------------------------------------------
// MeshBlock constructor for restarting

MeshBlock::MeshBlock(int igid, int ilid, Mesh *pm, ParameterInput *pin,
           LogicalLocation iloc, RegionSize input_block, enum BoundaryFlag *input_bcs,
           Real icost, int *ranklist, int *nslist, Real *mbdata)
{
  std::stringstream msg;
  pmy_mesh = pm;
  prev=NULL;
  next=NULL;
  gid=igid;
  lid=ilid;
  loc=iloc;
  cost=icost;
<<<<<<< HEAD
  int nerr=0;
//  task=NULL;

  // seek the file
  resfile.Seek(offset);
  // load block structure
  if(resfile.Read(&block_size, sizeof(RegionSize), 1)!=1) nerr++;
  if(resfile.Read(block_bcs, sizeof(int), 6)!=6) nerr++;
  if(RADIATION_ENABLED)
    if(resfile.Read(block_rad_bcs, sizeof(int), 6)!=6) nerr++;

  if(nerr>0) {
    msg << "### FATAL ERROR in MeshBlock constructor" << std::endl
        << "The restarting file is broken." << std::endl;
    resfile.Close();
    throw std::runtime_error(msg.str().c_str());
  }
=======
  block_size = input_block;
  for(int i=0; i<6; i++) block_bcs[i] = input_bcs[i];
>>>>>>> c82c7c5d

// initialize grid indices
  is = NGHOST;
  ie = is + block_size.nx1 - 1;

  if (block_size.nx2 > 1) {
    js = NGHOST;
    je = js + block_size.nx2 - 1;
  } else {
    js = je = 0;
  }

  if (block_size.nx3 > 1) {
    ks = NGHOST;
    ke = ks + block_size.nx3 - 1;
  } else {
    ks = ke = 0;
  }

  if(pm->multilevel==true) {
    cnghost=(NGHOST+1)/2+1;
    cis=cnghost; cie=cis+block_size.nx1/2-1;
    cjs=cje=cks=cke=0;
    if(block_size.nx2>1) // 2D or 3D
      cjs=cnghost, cje=cjs+block_size.nx2/2-1;
    if(block_size.nx3>1) // 3D
      cks=cnghost, cke=cks+block_size.nx3/2-1;
  }

  // create coordinates, hydro, field, and boundary conditions
  pcoord = new Coordinates(this, pin);
  if (RADIATION_ENABLED)
    prad = new Radiation(this, pin);
  
  if(pm->multilevel==true)
    pmr = new MeshRefinement(this, pin);
  phydro = new Hydro(this, pin);
  if (MAGNETIC_FIELDS_ENABLED)
    pfield = new Field(this, pin);

  pbval  = new BoundaryValues(this, pin);
  if (block_bcs[INNER_X2] == POLAR_BNDRY) {
    int level = loc.level - pmy_mesh->root_level;
    int num_north_polar_blocks = pmy_mesh->nrbx3 * (1 << level);
    polar_neighbor_north = new PolarNeighborBlock[num_north_polar_blocks];
  }
  if (block_bcs[OUTER_X2] == POLAR_BNDRY) {
    int level = loc.level - pmy_mesh->root_level;
    int num_south_polar_blocks = pmy_mesh->nrbx3 * (1 << level);
    polar_neighbor_south = new PolarNeighborBlock[num_south_polar_blocks];
  }

  // load hydro and field data
  int os=0;
  memcpy(phydro->u.GetArrayPointer(), &(mbdata[os]), phydro->u.GetSize()*sizeof(Real));
  // load it into the half-step arrays too
  memcpy(phydro->u1.GetArrayPointer(), &(mbdata[os]), phydro->u1.GetSize()*sizeof(Real));
  os += phydro->u.GetSize();
  if (GENERAL_RELATIVITY) {
    memcpy(phydro->w.GetArrayPointer(), &(mbdata[os]), phydro->w.GetSize()*sizeof(Real));
    os += phydro->w.GetSize();
    memcpy(phydro->w1.GetArrayPointer(), &(mbdata[os]), phydro->w1.GetSize()*sizeof(Real));
    os += phydro->w1.GetSize();
  }
  if (MAGNETIC_FIELDS_ENABLED) {
    memcpy(pfield->b.x1f.GetArrayPointer(), &(mbdata[os]),
           pfield->b.x1f.GetSize()*sizeof(Real));
    memcpy(pfield->b1.x1f.GetArrayPointer(), &(mbdata[os]),
           pfield->b1.x1f.GetSize()*sizeof(Real));
    os += pfield->b.x1f.GetSize();
    memcpy(pfield->b.x2f.GetArrayPointer(), &(mbdata[os]),
           pfield->b.x2f.GetSize()*sizeof(Real));
    memcpy(pfield->b1.x2f.GetArrayPointer(), &(mbdata[os]),
           pfield->b1.x2f.GetSize()*sizeof(Real));
    os += pfield->b.x2f.GetSize();
    memcpy(pfield->b.x3f.GetArrayPointer(), &(mbdata[os]),
           pfield->b.x3f.GetSize()*sizeof(Real));
    memcpy(pfield->b1.x3f.GetArrayPointer(), &(mbdata[os]),
           pfield->b1.x3f.GetSize()*sizeof(Real));
    os += pfield->b.x3f.GetSize();
  }
<<<<<<< HEAD
  if (RADIATION_ENABLED) {
    if(resfile.Read(prad->ir.GetArrayPointer(),sizeof(Real),
                    prad->ir.GetSize())!=prad->ir.GetSize()) nerr++;
  }

  if(nerr>0) {
    msg << "### FATAL ERROR in MeshBlock constructor" << std::endl
        << "The restarting file is broken." << std::endl;
    resfile.Close();
    throw std::runtime_error(msg.str().c_str());
  }
  
  InitUserMeshBlockProperties(pin);
  
=======
  // please add new physics here

>>>>>>> c82c7c5d
  return;
}

// destructor

MeshBlock::~MeshBlock()
{
  if(prev!=NULL) prev->next=next;
  if(next!=NULL) next->prev=prev;

  delete pcoord;
  delete phydro;
  if (MAGNETIC_FIELDS_ENABLED)
    delete pfield;
  if (block_bcs[INNER_X2] == POLAR_BNDRY)
    delete[] polar_neighbor_north;
  if (block_bcs[OUTER_X2] == POLAR_BNDRY)
    delete[] polar_neighbor_south;
  delete pbval;
}


//--------------------------------------------------------------------------------------
// \!fn void Mesh::NewTimeStep(void)
// \brief function that loops over all MeshBlocks and find new timestep
//        this assumes that phydro->NewBlockTimeStep is already called

void Mesh::NewTimeStep(void)
{
  MeshBlock *pmb = pblock;
  Real min_dt=pmb->new_block_dt;
  pmb=pmb->next;
  while (pmb != NULL)  {
    min_dt=std::min(min_dt,pmb->new_block_dt);
    pmb=pmb->next;
  }
#ifdef MPI_PARALLEL
  MPI_Allreduce(MPI_IN_PLACE,&min_dt,1,MPI_ATHENA_REAL,MPI_MIN,MPI_COMM_WORLD);
#endif
  // set it
  dt=std::min(min_dt*cfl_number,2.0*dt);
  if (time < tlim && tlim-time < dt)  // timestep would take us past desired endpoint
    dt = tlim-time;
  return;
}


//--------------------------------------------------------------------------------------
//! \fn void Mesh::EnrollUserBoundaryFunction(enum BoundaryFace dir, BValHydro_t my_bc)
//  \brief Enroll a user-defined boundary function

void Mesh::EnrollUserBoundaryFunction(enum BoundaryFace dir, BValFunc_t my_bc)
{
  std::stringstream msg;
  if(dir<0 || dir>5) {
    msg << "### FATAL ERROR in EnrollBoundaryCondition function" << std::endl
        << "dirName = " << dir << " not valid" << std::endl;
    throw std::runtime_error(msg.str().c_str());
  }
  if(mesh_bcs[dir]!=USER_BNDRY) {
    msg << "### FATAL ERROR in EnrollUserBoundaryFunction" << std::endl
        << "The boundary condition flag must be set to the string 'user' in the "
        << " <mesh> block in the input file to use user-enrolled BCs" << std::endl;
    throw std::runtime_error(msg.str().c_str());
  }
  BoundaryFunction_[dir]=my_bc;
  return;
}


void Mesh::EnrollUserRadBoundaryFunction(enum BoundaryFace dir, RadBValFunc_t my_bc)
{
  std::stringstream msg;
  if(dir<0 || dir>5) {
    msg << "### FATAL ERROR in EnrollRadBoundaryCondition function" << std::endl
        << "dirName = " << dir << " not valid" << std::endl;
    throw std::runtime_error(msg.str().c_str());
  }
  if(mesh_rad_bcs[dir]!=USER_BNDRY) {
    msg << "### FATAL ERROR in EnrollUserRadBoundaryFunction" << std::endl
        << "The boundary condition flag must be set to the string 'user' in the "
        << " <mesh> block in the input file to use user-enrolled radiation BCs"
        << std::endl;
    throw std::runtime_error(msg.str().c_str());
  }
  RadBoundaryFunction_[dir]=my_bc;
  return;
}


//--------------------------------------------------------------------------------------
//! \fn void Mesh::EnrollUserRefinementCondition(AMRFlag_t amrflag)
//  \brief Enroll a user-defined function for checking refinement criteria
void Mesh::EnrollUserRefinementCondition(AMRFlag_t amrflag)
{
  if(adaptive==true)
    AMRFlag_=amrflag;
  return;
}


//--------------------------------------------------------------------------------------
//! \fn void Mesh::EnrollUserMeshGenerator(enum direction, MeshGenFunc_t my_mg)
//  \brief Enroll a user-defined function for Mesh generation
void Mesh::EnrollUserMeshGenerator(enum direction dir, MeshGenFunc_t my_mg)
{
  std::stringstream msg;
  if(dir<0 || dir>3) {
    msg << "### FATAL ERROR in EnrollUserMeshGenerator function" << std::endl
        << "dirName = " << dir << " not valid" << std::endl;
    throw std::runtime_error(msg.str().c_str());
  }
  user_meshgen_[dir]=true;
  MeshGenerator_[dir]=my_mg;
  return;
}


//--------------------------------------------------------------------------------------
//! \fn void Mesh::EnrollUserSourceTermFunction(SrcTermFunc_t my_func)
//  \brief Enroll a user-defined source function

void Mesh::EnrollUserSourceTermFunction(SrcTermFunc_t my_func)
{
  UserSourceTerm_ = my_func;
  return;
}


//--------------------------------------------------------------------------------------
// \!fn void Mesh::Initialize(int res_flag, ParameterInput *pin)
// \brief  initialization before the main loop

void Mesh::Initialize(int res_flag, ParameterInput *pin)
{
  MeshBlock *pmb;
  Hydro *phydro;
  Field *pfield;
  Radiation *prad;
  BoundaryValues *pbval;
  std::stringstream msg;
  int inb=nbtotal;

  bool iflag=true;
  do {
    if(res_flag==0) {
      pmb = pblock;
      while (pmb != NULL)  {
        pmb->ProblemGenerator(pin);
        pmb->pbval->CheckBoundary();
        pmb=pmb->next;
      }
    }

    pmb = pblock;
    while (pmb != NULL)  {
      pmb->pbval->Initialize();
      pmb->pbval->StartReceivingForInit();
      pmb=pmb->next;
    }

    pmb = pblock;
    while (pmb != NULL)  {
      phydro=pmb->phydro;
      pfield=pmb->pfield;
      pbval=pmb->pbval;
      prad=pmb->prad;
      
      pbval->SendCenterBoundaryBuffers(phydro->u,prad->ir,0, true);

      if (MAGNETIC_FIELDS_ENABLED)
        pbval->SendFieldBoundaryBuffers(pfield->b,0);
      // Send primitives to enable cons->prim inversion before prolongation
      if (GENERAL_RELATIVITY && multilevel){
        pbval->SendCenterBoundaryBuffers(phydro->w, prad->ir, 1, false);
      }
      pmb=pmb->next;
    }

    pmb = pblock;
    while (pmb != NULL)  {
      phydro=pmb->phydro;
      pfield=pmb->pfield;
      pbval=pmb->pbval;
      prad=pmb->prad;
      
      pbval->ReceiveCenterBoundaryBuffersWithWait(phydro->u,prad->ir,0);


      if (MAGNETIC_FIELDS_ENABLED)
        pbval->ReceiveFieldBoundaryBuffersWithWait(pfield->b, 0);
      // Receive primitives to enable cons->prim inversion before prolongation
      if (GENERAL_RELATIVITY && multilevel){
        pbval->ReceiveCenterBoundaryBuffersWithWait(phydro->w, prad->ir, 1);
      }
      pmb->pbval->ClearBoundaryForInit();
      if(multilevel==true){
        pbval->ProlongateBoundaries(phydro->w, phydro->u, pfield->b, pfield->bcc);
        if(RADIATION_ENABLED){
          pbval->ProlongateRadBoundaries(prad->ir);
        }
      }

      int is=pmb->is, ie=pmb->ie, js=pmb->js, je=pmb->je, ks=pmb->ks, ke=pmb->ke;
      if(pmb->nblevel[1][1][0]!=-1) is-=NGHOST;
      if(pmb->nblevel[1][1][2]!=-1) ie+=NGHOST;
      if(pmb->block_size.nx2 > 1) {
        if(pmb->nblevel[1][0][1]!=-1) js-=NGHOST;
        if(pmb->nblevel[1][2][1]!=-1) je+=NGHOST;
      }
      if(pmb->block_size.nx3 > 1) {
        if(pmb->nblevel[0][1][1]!=-1) ks-=NGHOST;
        if(pmb->nblevel[2][1][1]!=-1) ke+=NGHOST;
      }
      phydro->peos->ConservedToPrimitive(phydro->u, phydro->w1, pfield->b, 
                                         phydro->w, pfield->bcc, pmb->pcoord,
                                         is, ie, js, je, ks, ke);
      pbval->ApplyPhysicalBoundaries(phydro->w, phydro->u, pfield->b, pfield->bcc);
      if(RADIATION_ENABLED)
        pbval->ApplyRadPhysicalBoundaries(prad->ir);
      pmb=pmb->next;
    }
    if((res_flag==0) && (adaptive==true)) {
      iflag=false;
      int onb=nbtotal;
      pmb = pblock;
      while (pmb != NULL)  {
        pmb->pmr->CheckRefinementCondition();
        pmb=pmb->next;
      }
      AdaptiveMeshRefinement(pin);
      if(nbtotal==onb) iflag=true;
      else if(nbtotal < onb && Globals::my_rank==0) {
         std::cout << "### Warning in Mesh::Initialize" << std::endl
         << "The number of MeshBlocks decreased during AMR grid initialization."
         << std::endl
         << "Possibly the refinement criteria have a problem." << std::endl;
      }
      if(nbtotal > 2*inb && Globals::my_rank==0) {
         std::cout << "### Warning in Mesh::Initialize" << std::endl
         << "The number of MeshBlocks increased more than twice during initialization."
         << std::endl
         << "More computing power than you expected may be required." << std::endl;
      }
    }
  } while(iflag==false);
<<<<<<< HEAD
  
  // Calculate radiation moments
  if(RADIATION_ENABLED){
     pmb=pblock;
     while (pmb != NULL){
        pmb->prad->CalculateMoment(pmb->prad->ir);
        // Update Opacity
        pmb->prad->UpdateOpacity(pmb,pmb->phydro->w);
       
        pmb=pmb->next;
     }
  }
  
  if(res_flag==0 || res_flag==2) {
    pmb = pblock;
    while (pmb != NULL)  {
      pmb->phydro->NewBlockTimeStep(pmb);
      pmb=pmb->next;
    }
    NewTimeStep();
=======

  // calculate the first time step
  pmb = pblock;
  while (pmb != NULL)  {
    pmb->phydro->NewBlockTimeStep(pmb);
    pmb=pmb->next;
>>>>>>> c82c7c5d
  }
  NewTimeStep();
  return;
}


//--------------------------------------------------------------------------------------
//! \fn int64_t Mesh::GetTotalCells(void)
//  \brief return the total number of cells for performance counting

int64_t Mesh::GetTotalCells(void)
{
  return (int64_t)nbtotal*pblock->block_size.nx1*pblock->block_size.nx2
                  *pblock->block_size.nx3;
}

//--------------------------------------------------------------------------------------
//! \fn size_t MeshBlock::GetBlockSizeInBytes(void)
//  \brief Calculate the block data size required for restarting.

size_t MeshBlock::GetBlockSizeInBytes(void)
{
  size_t size;

  size+=sizeof(Real)*phydro->u.GetSize();
  if (GENERAL_RELATIVITY) {
    size+=sizeof(Real)*phydro->w.GetSize();
    size+=sizeof(Real)*phydro->w1.GetSize();
  }
  if (MAGNETIC_FIELDS_ENABLED)
    size+=sizeof(Real)*(pfield->b.x1f.GetSize()+pfield->b.x2f.GetSize()
                       +pfield->b.x3f.GetSize());
  // please add the size counter here when new physics is introduced
  if (RADIATION_ENABLED){
    size+=sizeof(int)*6; // for radiation boundary flag mesh_rad_bcs
    size+=sizeof(Real)*prad->ir.GetSize();
  }

  return size;
}

//--------------------------------------------------------------------------------------
//! \fn void Mesh::UpdateOneStep(void)
//  \brief process the task list and advance one time step

void Mesh::UpdateOneStep(void)
{
  MeshBlock *pmb = pblock;
  int nb=nblist[Globals::my_rank];

  // initialize
  while (pmb != NULL)  {
    pmb->first_task=0;
    pmb->num_tasks_todo=ptlist->ntasks;
    for(int i=0; i<4; ++i) pmb->finished_tasks[i]=0; // encodes which tasks are done
    pmb->pbval->StartReceivingAll();
    pmb=pmb->next;
  }

  // main loop
  while(nb>0) {
    pmb = pblock;
    while (pmb != NULL)  {
      if(ptlist->DoOneTask(pmb)==TL_COMPLETE) // task list completed
        nb--;
      pmb=pmb->next;
    }
  }

  pmb = pblock;
  while (pmb != NULL)  {
    pmb->pbval->ClearBoundaryAll();
    pmb=pmb->next;
  }
  return;
}

//--------------------------------------------------------------------------------------
//! \fn MeshBlock* Mesh::FindMeshBlock(int tgid)
//  \brief return the MeshBlock whose gid is tgid

MeshBlock* Mesh::FindMeshBlock(int tgid)
{
  MeshBlock *pbl=pblock;
  while(pbl!=NULL)
  {
    if(pbl->gid==tgid)
      break;
    pbl=pbl->next;
  }
  return pbl;
}

//--------------------------------------------------------------------------------------
// \!fn void NeighborBlock::SetNeighbor(int irank, int ilevel, int igid, int ilid,
//                          int iox1, int iox2, int iox3, enum neighbor_type itype,
//                          int ibid, int itargetid, int ifi1=0, int ifi2=0,
//                          bool ipolar=false)
// \brief Set neighbor information

void NeighborBlock::SetNeighbor(int irank, int ilevel, int igid, int ilid,
  int iox1, int iox2, int iox3, enum neighbor_type itype, int ibid, int itargetid,
  bool ipolar, int ifi1=0, int ifi2=0)
{
  rank=irank; level=ilevel; gid=igid; lid=ilid; ox1=iox1; ox2=iox2; ox3=iox3;
  type=itype; bufid=ibid; targetid=itargetid; polar=ipolar; fi1=ifi1; fi2=ifi2;
  if(type==neighbor_face) {
    if(ox1==-1)      fid=INNER_X1;
    else if(ox1==1)  fid=OUTER_X1;
    else if(ox2==-1) fid=INNER_X2;
    else if(ox2==1)  fid=OUTER_X2;
    else if(ox3==-1) fid=INNER_X3;
    else if(ox3==1)  fid=OUTER_X3;
  }
  if(type==neighbor_edge) {
    if(ox3==0)      eid=(edgeid)(   ((ox1+1)>>1) | ((ox2+1)&2));
    else if(ox2==0) eid=(edgeid)(4+(((ox1+1)>>1) | ((ox3+1)&2)));
    else if(ox1==0) eid=(edgeid)(8+(((ox2+1)>>1) | ((ox3+1)&2)));
  }
  return;
}

//--------------------------------------------------------------------------------------
// \!fn void MeshBlock::SearchAndSetNeighbors(MeshBlockTree &tree, int *ranklist, int *nslist)
// \brief Search and set all the neighbor blocks

void MeshBlock::SearchAndSetNeighbors(MeshBlockTree &tree, int *ranklist, int *nslist)
{
  MeshBlockTree* neibt;
  int myox1, myox2=0, myox3=0, myfx1, myfx2, myfx3;
  myfx1=(int)(loc.lx1&1L);
  myfx2=(int)(loc.lx2&1L);
  myfx3=(int)(loc.lx3&1L);
  myox1=((int)(loc.lx1&1L))*2-1;
  if(block_size.nx2>1) myox2=((int)(loc.lx2&1L))*2-1;
  if(block_size.nx3>1) myox3=((int)(loc.lx3&1L))*2-1;
  long int nrbx1=pmy_mesh->nrbx1, nrbx2=pmy_mesh->nrbx2, nrbx3=pmy_mesh->nrbx3;

  int nf1=1, nf2=1;
  if(pmy_mesh->multilevel==true) {
    if(block_size.nx2>1) nf1=2;
    if(block_size.nx3>1) nf2=2;
  }
  int bufid=0;
  nneighbor=0;
  for(int k=0; k<=2; k++) {
    for(int j=0; j<=2; j++) {
      for(int i=0; i<=2; i++)
        nblevel[k][j][i]=-1;
    }
  }
  nblevel[1][1][1]=loc.level;

  // x1 face
  for(int n=-1; n<=1; n+=2) {
    neibt=tree.FindNeighbor(loc,n,0,0,block_bcs,nrbx1,nrbx2,nrbx3,pmy_mesh->root_level);
    if(neibt==NULL) { bufid+=nf1*nf2; continue;}
    if(neibt->flag==false) { // neighbor at finer level
      int fface=1-(n+1)/2; // 0 for OUTER_X1, 1 for INNER_X1
      nblevel[1][1][n+1]=neibt->loc.level+1;
      for(int f2=0;f2<nf2;f2++) {
        for(int f1=0;f1<nf1;f1++) {
          MeshBlockTree* nf=neibt->GetLeaf(fface,f1,f2);
          int fid = nf->gid;
          int nlevel=nf->loc.level;
          int tbid=FindBufferID(-n,0,0,0,0,pmy_mesh->maxneighbor_);
          neighbor[nneighbor].SetNeighbor(ranklist[fid], nlevel, fid,
              fid-nslist[ranklist[fid]], n, 0, 0, neighbor_face, bufid, tbid, false, f1,
              f2);
          bufid++; nneighbor++;
        }
      }
    }
    else { // neighbor at same or coarser level
      int nlevel=neibt->loc.level;
      int nid=neibt->gid;
      nblevel[1][1][n+1]=nlevel;
      int tbid;
      if(nlevel==loc.level) { // neighbor at same level
        tbid=FindBufferID(-n,0,0,0,0,pmy_mesh->maxneighbor_);
      }
      else { // neighbor at coarser level
        tbid=FindBufferID(-n,0,0,myfx2,myfx3,pmy_mesh->maxneighbor_);
      }
      neighbor[nneighbor].SetNeighbor(ranklist[nid], nlevel, nid,
          nid-nslist[ranklist[nid]], n, 0, 0, neighbor_face, bufid, tbid, false);
      bufid+=nf1*nf2; nneighbor++;
    }
  }
  if(block_size.nx2==1) return;

  // x2 face
  for(int n=-1; n<=1; n+=2) {
    neibt=tree.FindNeighbor(loc,0,n,0,block_bcs,nrbx1,nrbx2,nrbx3,pmy_mesh->root_level);
    if(neibt==NULL) { bufid+=nf1*nf2; continue;}
    if(neibt->flag==false) { // neighbor at finer level
      int fface=1-(n+1)/2; // 0 for OUTER_X2, 1 for INNER_X2
      nblevel[1][n+1][1]=neibt->loc.level+1;
      for(int f2=0;f2<nf2;f2++) {
        for(int f1=0;f1<nf1;f1++) {
          MeshBlockTree* nf=neibt->GetLeaf(f1,fface,f2);
          int fid = nf->gid;
          int nlevel=nf->loc.level;
          int tbid=FindBufferID(0,-n,0,0,0,pmy_mesh->maxneighbor_);
          neighbor[nneighbor].SetNeighbor(ranklist[fid], nlevel, fid,
              fid-nslist[ranklist[fid]], 0, n, 0, neighbor_face, bufid, tbid, false, f1,
              f2);
          bufid++; nneighbor++;
        }
      }
    }
    else { // neighbor at same or coarser level
      int nlevel=neibt->loc.level;
      int nid=neibt->gid;
      nblevel[1][n+1][1]=nlevel;
      int tbid;
      bool polar=false;
      if(nlevel==loc.level) { // neighbor at same level
        if ((n == -1 and block_bcs[INNER_X2] == POLAR_BNDRY)
            or (n == 1 and block_bcs[OUTER_X2] == POLAR_BNDRY)) {
          polar = true; // neighbor is across top or bottom pole
        }
        tbid=FindBufferID(0,polar?n:-n,0,0,0,pmy_mesh->maxneighbor_);
      }
      else { // neighbor at coarser level
        tbid=FindBufferID(0,-n,0,myfx1,myfx3,pmy_mesh->maxneighbor_);
      }
      neighbor[nneighbor].SetNeighbor(ranklist[nid], nlevel, nid,
          nid-nslist[ranklist[nid]], 0, n, 0, neighbor_face, bufid, tbid, polar);
      bufid+=nf1*nf2; nneighbor++;
    }
  }

  // x3 face
  if(block_size.nx3>1) {
    for(int n=-1; n<=1; n+=2) {
      neibt=tree.FindNeighbor(loc,0,0,n,block_bcs,nrbx1,nrbx2,nrbx3,pmy_mesh->root_level);
      if(neibt==NULL) { bufid+=nf1*nf2; continue;}
      if(neibt->flag==false) { // neighbor at finer level
        int fface=1-(n+1)/2; // 0 for OUTER_X3, 1 for INNER_X3
        nblevel[n+1][1][1]=neibt->loc.level+1;
        for(int f2=0;f2<nf2;f2++) {
          for(int f1=0;f1<nf1;f1++) {
            MeshBlockTree* nf=neibt->GetLeaf(f1,f2,fface);
            int fid = nf->gid;
            int nlevel=nf->loc.level;
            int tbid=FindBufferID(0,0,-n,0,0,pmy_mesh->maxneighbor_);
            neighbor[nneighbor].SetNeighbor(ranklist[fid], nlevel, fid,
                fid-nslist[ranklist[fid]], 0, 0, n, neighbor_face, bufid, tbid, false,
                f1, f2);
            bufid++; nneighbor++;
          }
        }
      }
      else { // neighbor at same or coarser level
        int nlevel=neibt->loc.level;
        int nid=neibt->gid;
        nblevel[n+1][1][1]=nlevel;
        int tbid;
        if(nlevel==loc.level) { // neighbor at same level
          tbid=FindBufferID(0,0,-n,0,0,pmy_mesh->maxneighbor_);
        }
        else { // neighbor at coarser level
          tbid=FindBufferID(0,0,-n,myfx1,myfx2,pmy_mesh->maxneighbor_);
        }
        neighbor[nneighbor].SetNeighbor(ranklist[nid], nlevel, nid,
            nid-nslist[ranklist[nid]], 0, 0, n, neighbor_face, bufid, tbid, false);
        bufid+=nf1*nf2; nneighbor++;
      }
    }
  }
  if(pmy_mesh->face_only==true) return;

  // x1x2 edge
  for(int m=-1; m<=1; m+=2) {
    for(int n=-1; n<=1; n+=2) {
      neibt=tree.FindNeighbor(loc,n,m,0,block_bcs,nrbx1,nrbx2,nrbx3,pmy_mesh->root_level);
      if(neibt==NULL) { bufid+=nf2; continue;}
      if(neibt->flag==false) { // neighbor at finer level
        int ff1=1-(n+1)/2; // 0 for OUTER_X1, 1 for INNER_X1
        int ff2=1-(m+1)/2; // 0 for OUTER_X2, 1 for INNER_X2
        nblevel[1][m+1][n+1]=neibt->loc.level+1;
        for(int f1=0;f1<nf2;f1++) {
          MeshBlockTree* nf=neibt->GetLeaf(ff1,ff2,f1);
          int fid = nf->gid;
          int nlevel=nf->loc.level;
          int tbid=FindBufferID(-n,-m,0,0,0,pmy_mesh->maxneighbor_);
          neighbor[nneighbor].SetNeighbor(ranklist[fid], nlevel, fid,
              fid-nslist[ranklist[fid]], n, m, 0, neighbor_edge, bufid, tbid, false, f1,
              0);
          bufid++; nneighbor++;
        }
      }
      else { // neighbor at same or coarser level
        int nlevel=neibt->loc.level;
        int nid=neibt->gid;
        nblevel[1][m+1][n+1]=nlevel;
        int tbid;
        bool polar=false;
        if(nlevel==loc.level) { // neighbor at same level
          if ((m == -1 and block_bcs[INNER_X2] == POLAR_BNDRY)
              or (m == 1 and block_bcs[OUTER_X2] == POLAR_BNDRY)) {
            polar = true; // neighbor is across top or bottom pole
          }
          tbid=FindBufferID(-n,polar?m:-m,0,0,0,pmy_mesh->maxneighbor_);
        }
        else { // neighbor at coarser level
          tbid=FindBufferID(-n,polar?m:-m,0,myfx3,0,pmy_mesh->maxneighbor_);
        }
        if(nlevel>=loc.level || (myox1==n && myox2==m)) {
          neighbor[nneighbor].SetNeighbor(ranklist[nid], nlevel, nid,
              nid-nslist[ranklist[nid]], n, m, 0, neighbor_edge, bufid, tbid, polar);
          nneighbor++;
        }
        bufid+=nf2;
      }
    }
  }
  if(block_size.nx3==1) return;

  // x1x3 edge
  for(int m=-1; m<=1; m+=2) {
    for(int n=-1; n<=1; n+=2) {
      neibt=tree.FindNeighbor(loc,n,0,m,block_bcs,nrbx1,nrbx2,nrbx3,
                          pmy_mesh->root_level);
      if(neibt==NULL) { bufid+=nf1; continue;}
      if(neibt->flag==false) { // neighbor at finer level
        int ff1=1-(n+1)/2; // 0 for OUTER_X1, 1 for INNER_X1
        int ff2=1-(m+1)/2; // 0 for OUTER_X3, 1 for INNER_X3
        nblevel[m+1][1][n+1]=neibt->loc.level+1;
        for(int f1=0;f1<nf1;f1++) {
          MeshBlockTree* nf=neibt->GetLeaf(ff1,f1,ff2);
          int fid = nf->gid;
          int nlevel=nf->loc.level;
          int tbid=FindBufferID(-n,0,-m,0,0,pmy_mesh->maxneighbor_);
          neighbor[nneighbor].SetNeighbor(ranklist[fid], nlevel, fid,
              fid-nslist[ranklist[fid]], n, 0, m, neighbor_edge, bufid, tbid, false, f1,
              0);
          bufid++; nneighbor++;
        }
      }
      else { // neighbor at same or coarser level
        int nlevel=neibt->loc.level;
        int nid=neibt->gid;
        nblevel[m+1][1][n+1]=nlevel;
        int tbid;
        if(nlevel==loc.level) { // neighbor at same level
          tbid=FindBufferID(-n,0,-m,0,0,pmy_mesh->maxneighbor_);
        }
        else { // neighbor at coarser level
          tbid=FindBufferID(-n,0,-m,myfx2,0,pmy_mesh->maxneighbor_);
        }
        if(nlevel>=loc.level || (myox1==n && myox3==m)) {
          neighbor[nneighbor].SetNeighbor(ranklist[nid], nlevel, nid,
              nid-nslist[ranklist[nid]], n, 0, m, neighbor_edge, bufid, tbid, false);
          nneighbor++;
        }
        bufid+=nf1;
      }
    }
  }

  // x2x3 edge
  for(int m=-1; m<=1; m+=2) {
    for(int n=-1; n<=1; n+=2) {
      neibt=tree.FindNeighbor(loc,0,n,m,block_bcs,nrbx1,nrbx2,nrbx3,pmy_mesh->root_level);
      if(neibt==NULL) { bufid+=nf1; continue;}
      if(neibt->flag==false) { // neighbor at finer level
        int ff1=1-(n+1)/2; // 0 for OUTER_X2, 1 for INNER_X2
        int ff2=1-(m+1)/2; // 0 for OUTER_X3, 1 for INNER_X3
        nblevel[m+1][n+1][1]=neibt->loc.level+1;
        for(int f1=0;f1<nf1;f1++) {
          MeshBlockTree* nf=neibt->GetLeaf(f1,ff1,ff2);
          int fid = nf->gid;
          int nlevel=nf->loc.level;
          int tbid=FindBufferID(0,-n,-m,0,0,pmy_mesh->maxneighbor_);
          neighbor[nneighbor].SetNeighbor(ranklist[fid], nlevel, fid,
              fid-nslist[ranklist[fid]], 0, n, m, neighbor_edge, bufid, tbid, false, f1,
              0);
          bufid++; nneighbor++;
        }
      }
      else { // neighbor at same or coarser level
        int nlevel=neibt->loc.level;
        int nid=neibt->gid;
        nblevel[m+1][n+1][1]=nlevel;
        int tbid;
        bool polar=false;
        if(nlevel==loc.level) { // neighbor at same level
          if ((n == -1 and block_bcs[INNER_X2] == POLAR_BNDRY)
              or (n == 1 and block_bcs[OUTER_X2] == POLAR_BNDRY)) {
            polar = true; // neighbor is across top or bottom pole
          }
          tbid=FindBufferID(0,polar?n:-n,-m,0,0,pmy_mesh->maxneighbor_);
        }
        else { // neighbor at coarser level
          tbid=FindBufferID(0,-n,-m,myfx1,0,pmy_mesh->maxneighbor_);
        }
        if(nlevel>=loc.level || (myox2==n && myox3==m)) {
          neighbor[nneighbor].SetNeighbor(ranklist[nid], nlevel, nid,
              nid-nslist[ranklist[nid]], 0, n, m, neighbor_edge, bufid, tbid, polar);
          nneighbor++;
        }
        bufid+=nf1;
      }
    }
  }

  // corners
  for(int l=-1; l<=1; l+=2) {
    for(int m=-1; m<=1; m+=2) {
      for(int n=-1; n<=1; n+=2) {
        neibt=tree.FindNeighbor(loc,n,m,l,block_bcs,nrbx1,nrbx2,nrbx3,
                                pmy_mesh->root_level);
        if(neibt==NULL) { bufid++; continue;}
        bool polar=false;
        if ((m == -1 and block_bcs[INNER_X2] == POLAR_BNDRY)
            or (m == 1 and block_bcs[OUTER_X2] == POLAR_BNDRY)) {
          polar = true; // neighbor is across top or bottom pole
        }
        if(neibt->flag==false) { // neighbor at finer level
          int ff1=1-(n+1)/2; // 0 for OUTER_X1, 1 for INNER_X1
          int ff2=1-(m+1)/2; // 0 for OUTER_X2, 1 for INNER_X2
          int ff3=1-(l+1)/2; // 0 for OUTER_X3, 1 for INNER_X3
          neibt=neibt->GetLeaf(ff1,ff2,ff3);
        }
        int nlevel=neibt->loc.level;
        nblevel[l+1][m+1][n+1]=nlevel;
        if(nlevel>=loc.level || (myox1==n && myox2==m && myox3==l)) {
          int nid=neibt->gid;
          int tbid=FindBufferID(-n,polar?m:-m,-l,0,0,pmy_mesh->maxneighbor_);
          neighbor[nneighbor].SetNeighbor(ranklist[nid], nlevel, nid,
              nid-nslist[ranklist[nid]], n, m, l, neighbor_corner, bufid, tbid, polar);
          nneighbor++;
        }
        bufid++;
      }
    }
  }

  // polar neighbors
  if (block_bcs[INNER_X2] == POLAR_BNDRY) {
    int level = loc.level - pmy_mesh->root_level;
    int num_north_polar_blocks = nrbx3 * (1 << level);
    for (int n = 0; n < num_north_polar_blocks; ++n) {
      LogicalLocation neighbor_loc;
      neighbor_loc.lx1 = loc.lx1;
      neighbor_loc.lx2 = loc.lx2;
      neighbor_loc.lx3 = n;
      neighbor_loc.level = loc.level;
      neibt = tree.FindMeshBlock(neighbor_loc);
      int nid = neibt->gid;
      polar_neighbor_north[neibt->loc.lx3].rank = ranklist[nid];
      polar_neighbor_north[neibt->loc.lx3].lid = nid - nslist[ranklist[nid]];
      polar_neighbor_north[neibt->loc.lx3].gid = nid;
      polar_neighbor_north[neibt->loc.lx3].north = true;
    }
  }
  if (block_bcs[OUTER_X2] == POLAR_BNDRY) {
    int level = loc.level - pmy_mesh->root_level;
    int num_south_polar_blocks = nrbx3 * (1 << level);
    for (int n = 0; n < num_south_polar_blocks; ++n) {
      LogicalLocation neighbor_loc;
      neighbor_loc.lx1 = loc.lx1;
      neighbor_loc.lx2 = loc.lx2;
      neighbor_loc.lx3 = n;
      neighbor_loc.level = loc.level;
      neibt = tree.FindMeshBlock(neighbor_loc);
      int nid = neibt->gid;
      polar_neighbor_south[neibt->loc.lx3].rank = ranklist[nid];
      polar_neighbor_south[neibt->loc.lx3].lid = nid - nslist[ranklist[nid]];
      polar_neighbor_south[neibt->loc.lx3].gid = nid;
      polar_neighbor_south[neibt->loc.lx3].north = false;
    }
  }
  return;
}

//--------------------------------------------------------------------------------------
// \!fn void Mesh::TestConservation(void)
// \brief Calculate and print the total of conservative variables

void Mesh::TestConservation(void)
{
  MeshBlock *pmb = pblock;
  Real tcons[NHYDRO];
  for(int n=0;n<NHYDRO;n++) tcons[n]=0.0;
  while(pmb!=NULL) {
    pmb->IntegrateConservative(tcons);
    pmb=pmb->next;
  }

#ifdef MPI_PARALLEL
  MPI_Allreduce(MPI_IN_PLACE,tcons,NHYDRO,MPI_ATHENA_REAL,MPI_SUM,MPI_COMM_WORLD);
#endif

  if(Globals::my_rank==0) {
    std::cout << "Total Conservative : " ;
    for(int n=0;n<NHYDRO;n++)
      std::cout << tcons[n] << " ";
    std::cout << std::endl;
  }

  return;
}

//--------------------------------------------------------------------------------------
// \!fn void MeshBlock::IntegrateConservative(Real *tcons)
// \brief Calculate and print the total of conservative variables

void MeshBlock::IntegrateConservative(Real *tcons)
{
  for(int n=0;n<NHYDRO;n++) {
    for(int k=ks;k<=ke;k++) {
      for(int j=js;j<=je;j++) {
        for(int i=is;i<=ie;i++)
          tcons[n]+=phydro->u(n,k,j,i)*pcoord->GetCellVolume(k,j,i);
      }
    }
  }
  return;
}


//--------------------------------------------------------------------------------------
// \!fn void Mesh::LoadBalancing(Real *clist, int *rlist, int *slist, int *nlist,
//   int nb)
// \brief Calculate distribution of MeshBlocks based on the cost list
void Mesh::LoadBalancing(Real *clist, int *rlist, int *slist, int *nlist, int nb)
{
  std::stringstream msg;
  Real totalcost=0, maxcost=0.0, mincost=(FLT_MAX);

  for(int i=0; i<nb; i++) {
    totalcost+=clist[i];
    mincost=std::min(mincost,clist[i]);
    maxcost=std::max(maxcost,clist[i]);
  }
  int j=(Globals::nranks)-1;
  Real targetcost=totalcost/Globals::nranks;
  Real mycost=0.0;
  // create rank list from the end: the master node should have less load
  for(int i=nb-1;i>=0;i--) {
    if(targetcost==0.0) {
      msg << "### FATAL ERROR in LoadBalancing" << std::endl
          << "There is at least one process which has no MeshBlock" << std::endl
          << "Decrease the number of processes or use smaller MeshBlocks." << std::endl;
      throw std::runtime_error(msg.str().c_str());
    }
    mycost+=clist[i];
    rlist[i]=j;
    if(mycost >= targetcost && j>0) {
      j--;
      totalcost-=mycost;
      mycost=0.0;
      targetcost=totalcost/(j+1);
    }
  }
  slist[0]=0;
  j=0;
  for(int i=1;i<nb;i++) { // make the list of nbstart and nblocks
    if(rlist[i]!=rlist[i-1]) {
      nlist[j]=i-nslist[j];
      slist[++j]=i;
    }
  }
  nlist[j]=nb-slist[j];

#ifdef MPI_PARALLEL
  if(nb % Globals::nranks != 0 && adaptive == false
  && maxcost == mincost && Globals::my_rank==0) {
    std::cout << "### Warning in LoadBalancing" << std::endl
              << "The number of MeshBlocks cannot be divided evenly. "
              << "This will cause a poor load balance." << std::endl;
  }
#endif
  return;
}


//--------------------------------------------------------------------------------------
// \!fn void Mesh::SetBlockSizeAndBoundaries(LogicalLocation loc,
//                 RegionSize &block_size, enum BundaryFlag *block_bcs)
// \brief Set the physical part of a block_size structure and block boundary conditions
void Mesh::SetBlockSizeAndBoundaries(LogicalLocation loc, RegionSize &block_size,
                  enum BoundaryFlag *block_bcs, enum BoundaryFlag *block_rad_bcs)
{
  long int &lx1=loc.lx1;
  long int &lx2=loc.lx2;
  long int &lx3=loc.lx3;
  int &ll=loc.level;
  // calculate physical block size, x1
  if(lx1==0) {
    block_size.x1min=mesh_size.x1min;
    block_bcs[INNER_X1]=mesh_bcs[INNER_X1];
    block_rad_bcs[INNER_X1]=mesh_rad_bcs[INNER_X1];
  }
  else {
    Real rx=(Real)lx1/(Real)(nrbx1<<(ll-root_level));
    block_size.x1min=MeshGenerator_[x1dir](rx,mesh_size);
    block_bcs[INNER_X1]=BLOCK_BNDRY;
    block_rad_bcs[INNER_X1]=BLOCK_BNDRY;
  }
  if(lx1==(nrbx1<<(ll-root_level))-1) {
    block_size.x1max=mesh_size.x1max;
    block_bcs[OUTER_X1]=mesh_bcs[OUTER_X1];
    block_rad_bcs[OUTER_X1]=mesh_rad_bcs[OUTER_X1];
  }
  else {
    Real rx=(Real)(lx1+1)/(Real)(nrbx1<<(ll-root_level));
    block_size.x1max=MeshGenerator_[x1dir](rx,mesh_size);
    block_bcs[OUTER_X1]=BLOCK_BNDRY;
    block_rad_bcs[OUTER_X1]=BLOCK_BNDRY;
  }

  // calculate physical block size, x2
  if(mesh_size.nx2 == 1) {
    block_size.x2min=mesh_size.x2min;
    block_size.x2max=mesh_size.x2max;
    block_bcs[INNER_X2]=mesh_bcs[INNER_X2];
    block_bcs[OUTER_X2]=mesh_bcs[OUTER_X2];
    block_rad_bcs[INNER_X2]=mesh_rad_bcs[INNER_X2];
    block_rad_bcs[OUTER_X2]=mesh_rad_bcs[OUTER_X2];
  }
  else {
    if(lx2==0) {
      block_size.x2min=mesh_size.x2min;
      block_bcs[INNER_X2]=mesh_bcs[INNER_X2];
      block_rad_bcs[INNER_X2] = mesh_rad_bcs[INNER_X2];
    }
    else {
      Real rx=(Real)lx2/(Real)(nrbx2<<(ll-root_level));
      block_size.x2min=MeshGenerator_[x2dir](rx,mesh_size);
      block_bcs[INNER_X2]=BLOCK_BNDRY;
      block_rad_bcs[INNER_X2] = BLOCK_BNDRY;
    }
    if(lx2==(nrbx2<<(ll-root_level))-1) {
      block_size.x2max=mesh_size.x2max;
      block_bcs[OUTER_X2]=mesh_bcs[OUTER_X2];
      block_rad_bcs[OUTER_X2]=mesh_rad_bcs[OUTER_X2];
    }
    else {
      Real rx=(Real)(lx2+1)/(Real)(nrbx2<<(ll-root_level));
      block_size.x2max=MeshGenerator_[x2dir](rx,mesh_size);
      block_bcs[OUTER_X2]=BLOCK_BNDRY;
      block_rad_bcs[OUTER_X2] = BLOCK_BNDRY;
    }
  }

  // calculate physical block size, x3
  if(mesh_size.nx3 == 1) {
    block_size.x3min=mesh_size.x3min;
    block_size.x3max=mesh_size.x3max;
    block_bcs[INNER_X3]=mesh_bcs[INNER_X3];
    block_bcs[OUTER_X3]=mesh_bcs[OUTER_X3];
    block_rad_bcs[INNER_X3]=mesh_rad_bcs[INNER_X3];
    block_rad_bcs[OUTER_X3]=mesh_rad_bcs[OUTER_X3];
  }
  else {
    if(lx3==0) {
      block_size.x3min=mesh_size.x3min;
      block_bcs[INNER_X3]=mesh_bcs[INNER_X3];
      block_rad_bcs[INNER_X3]=mesh_rad_bcs[INNER_X3];
    }
    else {
      Real rx=(Real)lx3/(Real)(nrbx3<<(ll-root_level));
      block_size.x3min=MeshGenerator_[x3dir](rx,mesh_size);
      block_bcs[INNER_X3]=BLOCK_BNDRY;
      block_rad_bcs[INNER_X3]=BLOCK_BNDRY;
    }
    if(lx3==(nrbx3<<(ll-root_level))-1) {
      block_size.x3max=mesh_size.x3max;
      block_bcs[OUTER_X3]=mesh_bcs[OUTER_X3];
      block_rad_bcs[OUTER_X3]=mesh_rad_bcs[OUTER_X3];
    }
    else {
      Real rx=(Real)(lx3+1)/(Real)(nrbx3<<(ll-root_level));
      block_size.x3max=MeshGenerator_[x3dir](rx,mesh_size);
      block_bcs[OUTER_X3]=BLOCK_BNDRY;
      block_rad_bcs[OUTER_X3]=BLOCK_BNDRY;
    }
  }
  return;
}

//--------------------------------------------------------------------------------------
// \!fn void Mesh::AdaptiveMeshRefinement(ParameterInput *pin)
// \brief Main function for adaptive mesh refinement
void Mesh::AdaptiveMeshRefinement(ParameterInput *pin)
{
  MeshBlock *pmb;
  int n_fre_ang=0;
  //number of radiation variables in each cell
  if(RADIATION_ENABLED){
    n_fre_ang = pblock->prad->n_fre_ang;
  }


  // collect refinement flags from all the meshblocks
  // count the number of the blocks to be (de)refined
  nref[Globals::my_rank]=0;
  nderef[Globals::my_rank]=0;
  pmb=pblock;
  while(pmb!=NULL) {
    if(pmb->pmr->refine_flag_== 1) nref[Globals::my_rank]++;
    if(pmb->pmr->refine_flag_==-1) nderef[Globals::my_rank]++;
    pmb=pmb->next;
  }
#ifdef MPI_PARALLEL
  MPI_Allgather(MPI_IN_PLACE, 1, MPI_INT, nref,   1, MPI_INT, MPI_COMM_WORLD);
  MPI_Allgather(MPI_IN_PLACE, 1, MPI_INT, nderef, 1, MPI_INT, MPI_COMM_WORLD);
#endif

  // count the number of the blocks to be (de)refined and displacement
  int tnref=0, tnderef=0;
  for(int n=0; n<Globals::nranks; n++) {
    tnref  += nref[n];
    tnderef+= nderef[n];
  }
  if(tnref==0 && tnderef==0) // nothing to do
    return;

  int rd=0, dd=0;
  for(int n=0; n<Globals::nranks; n++) {
    bnref[n]   = nref[n]*sizeof(LogicalLocation);
    bnderef[n] = nderef[n]*sizeof(LogicalLocation);
    rdisp[n] = rd;
    ddisp[n] = dd;
    brdisp[n] = rd*sizeof(LogicalLocation);
    bddisp[n] = dd*sizeof(LogicalLocation);
    rd+=nref[n];
    dd+=nderef[n];
  }

  // allocate memory for the location arrays
  int nlbl=2, dim=1;
  if(mesh_size.nx2 > 1) nlbl=4, dim=2;
  if(mesh_size.nx3 > 1) nlbl=8, dim=3;
  LogicalLocation *lref, *lderef, *clderef;
  if(tnref!=0)
    lref = new LogicalLocation[tnref];
  if(tnderef>nlbl) {
    lderef = new LogicalLocation[tnderef];
    clderef = new LogicalLocation[tnderef/nlbl];
  }

  // collect the locations and costs
  int iref = rdisp[Globals::my_rank], ideref = ddisp[Globals::my_rank];
  pmb=pblock;
  while(pmb!=NULL) {
    if(pmb->pmr->refine_flag_== 1)
      lref[iref++]=pmb->loc;
    if(pmb->pmr->refine_flag_==-1 && tnderef>nlbl)
      lderef[ideref++]=pmb->loc;
    pmb=pmb->next;
  }
#ifdef MPI_PARALLEL
  if(tnref>0 && tnderef>nlbl) {
    MPI_Allgatherv(MPI_IN_PLACE, bnref[Globals::my_rank],   MPI_BYTE,
                   lref,   bnref,   brdisp, MPI_BYTE, MPI_COMM_WORLD);
    MPI_Allgatherv(MPI_IN_PLACE, bnderef[Globals::my_rank], MPI_BYTE,
                   lderef, bnderef, bddisp, MPI_BYTE, MPI_COMM_WORLD);
  }
  else if(tnref>0) {
    MPI_Allgatherv(MPI_IN_PLACE, bnref[Globals::my_rank],   MPI_BYTE,
                   lref,   bnref,   brdisp, MPI_BYTE, MPI_COMM_WORLD);
  }
  else if(tnderef>nlbl) {
    MPI_Allgatherv(MPI_IN_PLACE, bnderef[Globals::my_rank], MPI_BYTE,
                   lderef, bnderef, bddisp, MPI_BYTE, MPI_COMM_WORLD);
  }
#endif

  // calculate the list of the newly derefined blocks
  int ctnd=0;
  if(tnderef>nlbl) {
    int lk=0, lj=0;
    if(mesh_size.nx2 > 1) lj=1;
    if(mesh_size.nx3 > 1) lk=1;
    for(int n=0; n<tnderef; n++) {
      if((lderef[n].lx1&1L)==0 && (lderef[n].lx2&1L)==0 && (lderef[n].lx3&1L)==0) {
        int r=n, rr=0;
        for(long int k=0;k<=lk;k++) {
          for(long int j=0;j<=lj;j++) {
            for(long int i=0;i<=1;i++) {
              if((lderef[n].lx1+i)==lderef[r].lx1
              && (lderef[n].lx2+j)==lderef[r].lx2
              && (lderef[n].lx3+k)==lderef[r].lx3
              &&  lderef[n].level ==lderef[r].level)
                rr++;
              r++;
            }
          }
        }
        if(rr==nlbl) {
          clderef[ctnd].lx1  =(lderef[n].lx1>>1);
          clderef[ctnd].lx2  =(lderef[n].lx2>>1);
          clderef[ctnd].lx3  =(lderef[n].lx3>>1);
          clderef[ctnd].level=lderef[n].level-1;
          ctnd++;
        }
      }
    }
  }
  // sort the lists by level
  if(ctnd>1)
    std::sort(clderef, &(clderef[ctnd-1]), LogicalLocation::Greater);


  if(tnderef>nlbl)
    delete [] lderef;

  // Now the lists of the blocks to be refined and derefined are completed
  // Start tree manipulation
  // Step 1. perform refinement
  int nnew=0, ndel=0, ntot=0;
  for(int n=0; n<tnref; n++) {
    MeshBlockTree *bt=tree.FindMeshBlock(lref[n]);
    bt->Refine(tree, dim, mesh_bcs, nrbx1, nrbx2, nrbx3, root_level, nnew);
  }
  if(tnref!=0)
    delete [] lref;
  // Step 2. perform derefinement
  for(int n=0; n<ctnd; n++) {
    MeshBlockTree *bt=tree.FindMeshBlock(clderef[n]);
    bt->Derefine(tree, dim, mesh_bcs, nrbx1, nrbx2, nrbx3, root_level, ndel);
  }
  if(tnderef>nlbl)
    delete [] clderef;
  ntot=nbtotal+nnew-ndel;
  if(nnew==0 && ndel==0)
    return; // nothing to do
  // Tree manipulation completed

  // Block exchange
  // Step 1. construct new lists
  LogicalLocation *newloc = new LogicalLocation[ntot];
  int *newrank = new int[ntot];
  Real *newcost = new Real[ntot];
  int *newtoold = new int[ntot];
  int *oldtonew = new int[nbtotal];
  tree.GetMeshBlockList(newloc,newtoold,nbtotal);
  // create a list mapping the previous gid to the current one
  oldtonew[0]=0;
  int k=1;
  for(int n=1; n<ntot; n++) {
    if(newtoold[n]==newtoold[n-1]+1) { // normal
      oldtonew[k++]=n;
    }
    else if(newtoold[n]==newtoold[n-1]+nlbl) { // derefined
      for(int j=0; j<nlbl-1; j++)
        oldtonew[k++]=n-1;
      oldtonew[k++]=n;
    }
  }

#ifdef MPI_PARALLEL
  // share the cost list
  MPI_Allgatherv(MPI_IN_PLACE, nblist[Globals::my_rank], MPI_INT,
                 costlist, nblist, nslist, MPI_INT, MPI_COMM_WORLD);
#endif

  current_level=0;
  for(int n=0; n<ntot; n++) {
    int on=newtoold[n];
    if(newloc[n].level>current_level) // set the current max level
      current_level=newloc[n].level;
    if(newloc[n].level>=loclist[on].level) // same or refined
      newcost[n]=costlist[on];
    else {
      Real acost=0.0;
      for(int l=0; l<nlbl; l++)
        acost+=costlist[on+l];
      newcost[n]=acost/nlbl;
    }
  }

  // store old nbstart and nbend
  int onbs=nslist[Globals::my_rank];
  int onbe=onbs+nblist[Globals::my_rank]-1;

  // Step 2. Calculate new load balance
  LoadBalancing(newcost, newrank, nslist, nblist, ntot);

  int nbs=nslist[Globals::my_rank];
  int nbe=nbs+nblist[Globals::my_rank]-1;

  int f2, f3;
  int &bnx1=pblock->block_size.nx1;
  int &bnx2=pblock->block_size.nx2;
  int &bnx3=pblock->block_size.nx3;
  if(mesh_size.nx2>1) f2=1;
  else f2=0;
  if(mesh_size.nx3>1) f3=1;
  else f3=0;

#ifdef MPI_PARALLEL
  // Step 3. count the number of the blocks to be sent / received
  int nsend=0, nrecv=0;
  for(int n=nbs; n<=nbe; n++) { 
    int on=newtoold[n];
    if(loclist[on].level > newloc[n].level) { // f2c
      for(int k=0; k<nlbl; k++) {
        if(ranklist[on+k]!=Globals::my_rank)
          nrecv++;
      }
    }
    else {
      if(ranklist[on]!=Globals::my_rank)
        nrecv++;
    }
  }
  for(int n=onbs; n<=onbe; n++) { 
    int nn=oldtonew[n];
    if(loclist[n].level < newloc[nn].level) { // c2f
      for(int k=0; k<nlbl; k++) {
        if(newrank[nn+k]!=Globals::my_rank)
          nsend++;
      }
    }
    else {
      if(newrank[nn]!=Globals::my_rank)
        nsend++;
    }
  }

  // Step 4. calculate buffer sizes
  Real **sendbuf, **recvbuf;
  int bssame=bnx1*bnx2*bnx3*NHYDRO;
  int bsf2c=(bnx1/2)*((bnx2+1)/2)*((bnx3+1)/2)*NHYDRO;
  int bsc2f=(bnx1/2+2)*((bnx2+1)/2+2*f2)*((bnx3+1)/2+2*f3)*NHYDRO;
  if(MAGNETIC_FIELDS_ENABLED) {
    bssame+=(bnx1+1)*bnx2*bnx3+bnx1*(bnx2+f2)*bnx3+bnx1*bnx2*(bnx3+f3);
    bsf2c+=((bnx1/2)+1)*((bnx2+1)/2)*((bnx3+1)/2)
          +(bnx1/2)*(((bnx2+1)/2)+f2)*((bnx3+1)/2)
          +(bnx1/2)*((bnx2+1)/2)*(((bnx3+1)/2)+f3);
    bsc2f+=((bnx1/2)+1+2)*((bnx2+1)/2+2*f2)*((bnx3+1)/2+2*f3)
          +(bnx1/2+2)*(((bnx2+1)/2)+f2+2*f2)*((bnx3+1)/2+2*f3)
          +(bnx1/2+2)*((bnx2+1)/2+2*f2)*(((bnx3+1)/2)+f3+2*f3);
  }
  if(RADIATION_ENABLED){
    bssame+=bnx1*bnx2*bnx3*n_fre_ang;
    bsf2c +=(bnx1/2)*((bnx2+1)/2)*((bnx3+1)/2)*n_fre_ang;
    bsc2f=(bnx1/2+2)*((bnx2+1)/2+2*f2)*((bnx3+1)/2+2*f3)*n_fre_ang;
  }
  
  MPI_Request *req_send, *req_recv;
  // Step 5. allocate and start receiving buffers
  if(nrecv!=0) {
    recvbuf = new Real*[nrecv];
    req_recv = new MPI_Request[nrecv];
    int k=0;
    for(int n=nbs; n<=nbe; n++) { 
      int on=newtoold[n];
      LogicalLocation &oloc=loclist[on];
      LogicalLocation &nloc=newloc[n];
      if(oloc.level>nloc.level) { // f2c
        for(int l=0; l<nlbl; l++) {
          if(ranklist[on+l]==Globals::my_rank) continue;
          LogicalLocation &lloc=loclist[on+l];
          int ox1=lloc.lx1&1L, ox2=lloc.lx2&1L, ox3=lloc.lx3&1L;
          recvbuf[k] = new Real[bsf2c];
          int tag=CreateAMRMPITag(n-nbs, ox1, ox2, ox3);
          MPI_Irecv(recvbuf[k], bsf2c, MPI_ATHENA_REAL, ranklist[on+l],
                    tag, MPI_COMM_WORLD, &(req_recv[k]));
          k++;
        }
      }
      else { // same or c2f
        if(ranklist[on]==Globals::my_rank) continue;
        int size;
        if(oloc.level == nloc.level) size=bssame;
        else size=bsc2f;
        recvbuf[k] = new Real[size];
        int tag=CreateAMRMPITag(n-nbs, 0, 0, 0);
        MPI_Irecv(recvbuf[k], size, MPI_ATHENA_REAL, ranklist[on],
                  tag, MPI_COMM_WORLD, &(req_recv[k]));
        k++;
      }
    }
  }
  // Step 6. allocate, pack and start sending buffers
  if(nsend!=0) {
    sendbuf = new Real*[nsend];
    req_send = new MPI_Request[nsend];
    int k=0;
    for(int n=onbs; n<=onbe; n++) { 
      int nn=oldtonew[n];
      LogicalLocation &oloc=loclist[n];
      LogicalLocation &nloc=newloc[nn];
      MeshBlock* pb=FindMeshBlock(n);
      if(nloc.level==oloc.level) { // same
        if(newrank[nn]==Globals::my_rank) continue;
        sendbuf[k] = new Real[bssame];
        // pack
        int p=0;
        BufferUtility::Pack4DData(pb->phydro->u, sendbuf[k], 0, NHYDRO-1,
                       pb->ks, pb->ke, pb->js, pb->je, pb->is, pb->ie, p);
        if(MAGNETIC_FIELDS_ENABLED) {
          BufferUtility::Pack3DData(pb->pfield->b.x1f, sendbuf[k],
                         pb->is, pb->ie+1, pb->js, pb->je, pb->ks, pb->ke, p);
          BufferUtility::Pack3DData(pb->pfield->b.x2f, sendbuf[k],
                         pb->is, pb->ie+1, pb->js, pb->je, pb->ks, pb->ke, p);
          BufferUtility::Pack3DData(pb->pfield->b.x3f, sendbuf[k],
                         pb->is, pb->ie+1, pb->js, pb->je, pb->ks, pb->ke, p);
        }
        if(RADIATION_ENABLED){
          BufferUtility::Pack4DData(pb->prad->ir, sendbuf[k], pb->ks, pb->ke,
                      pb->js, pb->je, pb->is, pb->ie, 0, n_fre_ang-1, p);
        }
        int tag=CreateAMRMPITag(nn-nslist[newrank[nn]], 0, 0, 0);
        MPI_Isend(sendbuf[k], bssame, MPI_ATHENA_REAL, newrank[nn],
                  tag, MPI_COMM_WORLD, &(req_send[k]));
        k++;
      }
      else if(nloc.level>oloc.level) { // c2f
        for(int l=0; l<nlbl; l++) {
          if(newrank[nn+l]==Globals::my_rank) continue;
          LogicalLocation &lloc=newloc[nn+l];
          int ox1=lloc.lx1&1L, ox2=lloc.lx2&1L, ox3=lloc.lx3&1L;
          sendbuf[k] = new Real[bsc2f];
          // pack
          int is, ie, js, je, ks, ke;
          if(ox1==0) is=pb->is-1,                       ie=pb->is+pb->block_size.nx1/2;
          else       is=pb->is+pb->block_size.nx1/2-1,  ie=pb->ie+1;
          if(ox2==0) js=pb->js-f2,                      je=pb->js+pb->block_size.nx2/2;
          if(ox2==0) js=pb->js-f2,                      je=pb->js+pb->block_size.nx2/2;
          else       js=pb->js+pb->block_size.nx2/2-f2, je=pb->je+f2;
          if(ox3==0) ks=pb->ks-f3,                      ke=pb->ks+pb->block_size.nx3/2;
          else       ks=pb->ks+pb->block_size.nx3/2-f3, ke=pb->ke+f3;
          int p=0;
          BufferUtility::Pack4DData(pb->phydro->u, sendbuf[k], 0, NHYDRO-1,
                                  ks, ke, js, je, is, ie, p);
          if(MAGNETIC_FIELDS_ENABLED) {
            BufferUtility::Pack3DData(pb->pfield->b.x1f, sendbuf[k],
                                      is, ie+1, js, je, ks, ke, p);
            BufferUtility::Pack3DData(pb->pfield->b.x2f, sendbuf[k],
                                      is, ie, js, je+f2, ks, ke, p);
            BufferUtility::Pack3DData(pb->pfield->b.x3f, sendbuf[k],
                                      is, ie, js, je, ks, ke+f3, p);
          }
          if(RADIATION_ENABLED){

            BufferUtility::Pack4DData(pb->prad->ir, sendbuf[k], ks, ke,
                           js, je, is, ie, 0, n_fre_ang-1, p);
          
          }
          
          
          int tag=CreateAMRMPITag(nn+l-nslist[newrank[nn+l]], 0, 0, 0);
          MPI_Isend(sendbuf[k], bsc2f, MPI_ATHENA_REAL, newrank[nn+l],
                    tag, MPI_COMM_WORLD, &(req_send[k]));
          k++;
        }
      }
      else { // f2c
        if(newrank[nn]==Globals::my_rank) continue;
        int ox1=oloc.lx1&1L, ox2=oloc.lx2&1L, ox3=oloc.lx3&1L;
        sendbuf[k] = new Real[bsf2c];
        // restrict and pack
        MeshRefinement *pmr=pb->pmr;
        pmr->RestrictCellCenteredValues(pb->phydro->u, pmr->coarse_cons_,
             HYDRO, 0, NHYDRO-1, pb->cks,pb->cke, pb->cjs, pb->cje, pb->cis, pb->cie);
        int p=0;
        BufferUtility::Pack4DData(pmr->coarse_cons_, sendbuf[k], 0, NHYDRO-1,
                       pb->cks, pb->cke, pb->cjs, pb->cje, pb->cis, pb->cie, p);
        if(MAGNETIC_FIELDS_ENABLED) {
          pmr->RestrictFieldX1(pb->pfield->b.x1f, pmr->coarse_b_.x1f,
                               pb->cis, pb->cie+1, pb->cjs, pb->cje, pb->cks, pb->cke);
          BufferUtility::Pack3DData(pmr->coarse_b_.x1f, sendbuf[k],
                         pb->cis, pb->cie+1, pb->cjs, pb->cje, pb->cks, pb->cke, p);
          pmr->RestrictFieldX2(pb->pfield->b.x2f, pmr->coarse_b_.x2f,
                               pb->cis, pb->cie, pb->cjs, pb->cje+f2, pb->cks, pb->cke);
          BufferUtility::Pack3DData(pmr->coarse_b_.x2f, sendbuf[k],
                         pb->cis, pb->cie, pb->cjs, pb->cje+f2, pb->cks, pb->cke, p);
          pmr->RestrictFieldX3(pb->pfield->b.x3f, pmr->coarse_b_.x3f,
                               pb->cis, pb->cie, pb->cjs, pb->cje, pb->cks, pb->cke+f3);
          BufferUtility::Pack3DData(pmr->coarse_b_.x3f, sendbuf[k],
                         pb->cis, pb->cie, pb->cjs, pb->cje, pb->cks, pb->cke+f3, p);
        }
        if(RADIATION_ENABLED){
          pmr->RestrictCellCenteredValues(pb->prad->ir, pmr->coarse_ir_,
             RAD, pb->cks,pb->cke, pb->cjs, pb->cje, pb->cis, pb->cie, 0, n_fre_ang-1);
          
          BufferUtility::Pack4DData(pmr->coarse_ir_, sendbuf[k], pb->cks, pb->cke,
             pb->cjs, pb->cje, pb->cis, pb->cie, 0, n_fre_ang-1, p);
        
        }
        int tag=CreateAMRMPITag(nn-nslist[newrank[nn]], ox1, ox2, ox3);
        MPI_Isend(sendbuf[k], bsf2c, MPI_ATHENA_REAL, newrank[nn],
                  tag, MPI_COMM_WORLD, &(req_send[k]));
        k++;
      }
    }
  }
#endif

  // Step 7. construct a new MeshBlock list
  // move the data within the node
  MeshBlock *newlist=NULL;
  RegionSize block_size=pblock->block_size;
  enum BoundaryFlag block_bcs[6];
  enum BoundaryFlag block_rad_bcs[6];

  for(int n=nbs; n<=nbe; n++) {
    int on=newtoold[n];
    if((ranklist[on]==Globals::my_rank) && (loclist[on].level == newloc[n].level)) {
      // on the same node and same level -> just move it
      MeshBlock* pob=FindMeshBlock(on);
      if(pob->prev==NULL) pblock=pob->next;
      else pob->prev->next=pob->next;
      if(pob->next!=NULL) pob->next->prev=pob->prev;
      pob->next=NULL;
      if(n==nbs) { // first
        pob->prev=NULL;
        newlist=pmb=pob;
      }
      else {
        pmb->next=pob;
        pob->prev=pmb;
        pmb=pmb->next;
      }
      pmb->gid=n; pmb->lid=n-nbs;
    }
    else {
      // on a different level or node - create a new block
      SetBlockSizeAndBoundaries(newloc[n], block_size, block_bcs, block_rad_bcs);
      if(n==nbs) { // first

        newlist = new MeshBlock(n, n-nbs, newloc[n], block_size, block_bcs,
                      block_rad_bcs, this, pin, true);
        pmb=newlist;
      }
      else {
        pmb->next = new MeshBlock(n, n-nbs, newloc[n], block_size, block_bcs,
                      block_rad_bcs, this, pin, true);

        pmb->next->prev=pmb;
        pmb=pmb->next;
      }
      // fill the conservative variables
      if((loclist[on].level>newloc[n].level)) { // fine to coarse
        for(int ll=0; ll<nlbl; ll++) {
          if(ranklist[on+ll]!=Globals::my_rank) continue;
          // on the same node - restriction
          MeshBlock* pob=FindMeshBlock(on+ll);
          MeshRefinement *pmr=pob->pmr;
          pmr->RestrictCellCenteredValues(pob->phydro->u, pmr->coarse_cons_, HYDRO,
               0, NHYDRO-1, pob->cks,pob->cke, pob->cjs, pob->cje, pob->cis, pob->cie);
          int is=pmb->is+(loclist[on+ll].lx1&1L)*pmb->block_size.nx1/2;
          int js=pmb->js+(loclist[on+ll].lx2&1L)*pmb->block_size.nx2/2;
          int ks=pmb->ks+(loclist[on+ll].lx3&1L)*pmb->block_size.nx3/2;
          AthenaArray<Real> &src=pmr->coarse_cons_;
          AthenaArray<Real> &dst=pmb->phydro->u;
          for(int nn=0; nn<NHYDRO; nn++) {
            for(int k=ks, fk=pob->cks; fk<=pob->cke; k++, fk++) {
              for(int j=js, fj=pob->cjs; fj<=pob->cje; j++, fj++) {
                for(int i=is, fi=pob->cis; fi<=pob->cie; i++, fi++)
                  dst(nn, k, j, i)=src(nn, fk, fj, fi);
          }}}
          if(MAGNETIC_FIELDS_ENABLED) {
            pmr->RestrictFieldX1(pob->pfield->b.x1f, pmr->coarse_b_.x1f,
                         pob->cis, pob->cie+1, pob->cjs, pob->cje, pob->cks, pob->cke);
            pmr->RestrictFieldX2(pob->pfield->b.x2f, pmr->coarse_b_.x2f,
                         pob->cis, pob->cie, pob->cjs, pob->cje+f2, pob->cks, pob->cke);
            pmr->RestrictFieldX3(pob->pfield->b.x3f, pmr->coarse_b_.x3f,
                         pob->cis, pob->cie, pob->cjs, pob->cje, pob->cks, pob->cke+f3);
            FaceField &src=pmr->coarse_b_;
            FaceField &dst=pmb->pfield->b;
            for(int k=ks, fk=pob->cks; fk<=pob->cke; k++, fk++) {
              for(int j=js, fj=pob->cjs; fj<=pob->cje; j++, fj++) {
                for(int i=is, fi=pob->cis; fi<=pob->cie+1; i++, fi++)
                  dst.x1f(k, j, i)=src.x1f(fk, fj, fi);
            }}
            for(int k=ks, fk=pob->cks; fk<=pob->cke; k++, fk++) {
              for(int j=js, fj=pob->cjs; fj<=pob->cje+f2; j++, fj++) {
                for(int i=is, fi=pob->cis; fi<=pob->cie; i++, fi++)
                  dst.x2f(k, j, i)=src.x2f(fk, fj, fi);
            }}
            if(pmb->block_size.nx2==1) {
              int ie=is+block_size.nx1/2-1;
              for(int i=is; i<=ie; i++)
                dst.x2f(pmb->ks, pmb->js+1, i)=dst.x2f(pmb->ks, pmb->js, i);
            }
            for(int k=ks, fk=pob->cks; fk<=pob->cke+f3; k++, fk++) {
              for(int j=js, fj=pob->cjs; fj<=pob->cje; j++, fj++) {
                for(int i=is, fi=pob->cis; fi<=pob->cie; i++, fi++)
                  dst.x3f(k, j, i)=src.x3f(fk, fj, fi);
            }}
            if(pmb->block_size.nx3==1) {
              int ie=is+block_size.nx1/2-1, je=js+block_size.nx2/2-1;
              for(int j=js; j<=je; j++) {
                for(int i=is; i<=ie; i++)
                  dst.x3f(pmb->ks+1, j, i)=dst.x3f(pmb->ks, j, i);
              }
            }
          }// End MHD
          if(RADIATION_ENABLED){
          
            pmr->RestrictCellCenteredValues(pob->prad->ir, pmr->coarse_ir_, RAD,
              pob->cks,pob->cke, pob->cjs, pob->cje, pob->cis, pob->cie, 0, n_fre_ang-1);

            AthenaArray<Real> &rad_src=pmr->coarse_ir_;
            AthenaArray<Real> &rad_dst=pmb->prad->ir;
            for(int k=ks, fk=pob->cks; fk<=pob->cke; k++, fk++) {
               for(int j=js, fj=pob->cjs; fj<=pob->cje; j++, fj++) {
                 for(int i=is, fi=pob->cis; fi<=pob->cie; i++, fi++){
                    for(int nn=0; nn<n_fre_ang; nn++)
                      rad_dst(k, j, i, nn)=rad_src(fk, fj, fi, nn);
            }}}
          
          
          }// End Radiation
        }
      }
      else if((loclist[on].level < newloc[n].level) && (ranklist[on]==Globals::my_rank)) {
        // coarse to fine on the same node - prolongation
        if(ranklist[on]!=Globals::my_rank) continue;
        MeshBlock* pob=FindMeshBlock(on);
        MeshRefinement *pmr=pmb->pmr;
        int is=pob->cis-1, ie=pob->cie+1, js=pob->cjs-f2,
            je=pob->cje+f2, ks=pob->cks-f3, ke=pob->cke+f3;
        int cis=(newloc[n].lx1&1L)*pob->block_size.nx1/2+pob->is-1;
        int cjs=(newloc[n].lx2&1L)*pob->block_size.nx2/2+pob->js-f2;
        int cks=(newloc[n].lx3&1L)*pob->block_size.nx3/2+pob->ks-f3;
        AthenaArray<Real> &src=pob->phydro->u;
        AthenaArray<Real> &dst=pmr->coarse_cons_;
        // fill the coarse buffer
        for(int nn=0; nn<NHYDRO; nn++) {
          for(int k=ks, ck=cks; k<=ke; k++, ck++) {
            for(int j=js, cj=cjs; j<=je; j++, cj++) {
              for(int i=is, ci=cis; i<=ie; i++, ci++)
                dst(nn, k, j, i)=src(nn, ck, cj, ci);
        }}}
        pmr->ProlongateCellCenteredValues(dst, pmb->phydro->u, HYDRO, 0, NHYDRO-1,
                                          ks, ke, js, je, is, ie);
        if(MAGNETIC_FIELDS_ENABLED) {
          FaceField &src=pob->pfield->b;
          FaceField &dst=pmr->coarse_b_;
          for(int k=ks, ck=cks; k<=ke; k++, ck++) {
            for(int j=js, cj=cjs; j<=je; j++, cj++) {
              for(int i=is, ci=cis; i<=ie+1; i++, ci++)
                dst.x1f(k, j, i)=src.x1f(ck, cj, ci);
          }}
          for(int k=ks, ck=cks; k<=ke; k++, ck++) {
            for(int j=js, cj=cjs; j<=je+f2; j++, cj++) {
              for(int i=is, ci=cis; i<=ie; i++, ci++)
                dst.x2f(k, j, i)=src.x2f(ck, cj, ci);
          }}
          for(int k=ks, ck=cks; k<=ke+f3; k++, ck++) {
            for(int j=js, cj=cjs; j<=je; j++, cj++) {
              for(int i=is, ci=cis; i<=ie; i++, ci++)
                dst.x3f(k, j, i)=src.x3f(ck, cj, ci);
          }}
          pmr->ProlongateSharedFieldX1(dst.x1f, pmb->pfield->b.x1f,
                                       pob->is, ie+1, js, je, ks, ke);
          pmr->ProlongateSharedFieldX2(dst.x2f, pmb->pfield->b.x2f,
                                       is, ie, js, je+f2, ks, ke);
          pmr->ProlongateSharedFieldX3(dst.x3f, pmb->pfield->b.x3f,
                                       is, ie, js, je, ks, ke+f3);
          pmr->ProlongateInternalField(pmb->pfield->b, is, ie, js, je, ks, ke);
        }// end MHD
        
        if(RADIATION_ENABLED){
          AthenaArray<Real> &rad_src=pob->prad->ir;
          AthenaArray<Real> &rad_dst=pmr->coarse_ir_;
          // fill the coarse buffer
          for(int k=ks, ck=cks; k<=ke; k++, ck++) {
            for(int j=js, cj=cjs; j<=je; j++, cj++) {
              for(int i=is, ci=cis; i<=ie; i++, ci++){
                for(int nn=0; nn<n_fre_ang; nn++)
                    rad_dst(k, j, i, nn)=rad_src(ck, cj, ci, nn);
          }}}
          pmr->ProlongateCellCenteredValues(rad_dst, pmb->prad->ir, RAD, ks, ke,
                             js, je, is, ie, 0, n_fre_ang-1);
        
        }// End Radiation
      }
    }
  }

  // discard remaining MeshBlocks
  // they could be reused, but for the moment, just throw them away for simplicity
  if(pblock!=NULL) {
    while(pblock->next != NULL)
      delete pblock->next;
    delete pblock;
  }

  // Replace the MeshBlock list
  pblock=newlist;

  // Step 8. Receive the data and load into MeshBlocks
  // This is a test: try MPI_Waitall later.
#ifdef MPI_PARALLEL
  if(nrecv!=0) {
    int k=0;
    for(int n=nbs; n<=nbe; n++) { 
      int on=newtoold[n];
      LogicalLocation &oloc=loclist[on];
      LogicalLocation &nloc=newloc[n];
      MeshBlock *pb=FindMeshBlock(n);
      if(oloc.level==nloc.level) { // same
        if(ranklist[on]==Globals::my_rank) continue;
        MPI_Wait(&(req_recv[k]), MPI_STATUS_IGNORE);
        int p=0;
        BufferUtility::Unpack4DData(recvbuf[k], pb->phydro->u, 0, NHYDRO-1,
                       pb->ks, pb->ke, pb->js, pb->je, pb->is, pb->ie, p);
        if(MAGNETIC_FIELDS_ENABLED) {
          FaceField &dst=pb->pfield->b;
          BufferUtility::Unpack3DData(recvbuf[k], dst.x1f,
                         pb->is, pb->ie+1, pb->js, pb->je, pb->ks, pb->ke, p);
          BufferUtility::Unpack3DData(recvbuf[k], dst.x2f,
                         pb->is, pb->ie+1, pb->js, pb->je, pb->ks, pb->ke, p);
          BufferUtility::Unpack3DData(recvbuf[k], dst.x3f,
                         pb->is, pb->ie+1, pb->js, pb->je, pb->ks, pb->ke, p);
          if(pb->block_size.nx2==1) {
            for(int i=pb->is; i<=pb->ie; i++)
              dst.x2f(pb->ks, pb->js+1, i)=dst.x2f(pb->ks, pb->js, i);
          }
          if(pb->block_size.nx3==1) {
            for(int j=pb->js; j<=pb->je; j++) {
              for(int i=pb->is; i<=pb->ie; i++)
                dst.x3f(pb->ks+1, j, i)=dst.x3f(pb->ks, j, i);
            }
          }
        }// End MHD
        if(RADIATION_ENABLED){
           BufferUtility::Unpack4DData(recvbuf[k], pb->prad->ir, pb->ks, pb->ke,
                pb->js, pb->je, pb->is, pb->ie, 0, n_fre_ang-1, p);
        }
        
        k++;
      }
      else if(oloc.level>nloc.level) { // f2c
        for(int l=0; l<nlbl; l++) {
          if(ranklist[on+l]==Globals::my_rank) continue;
          LogicalLocation &lloc=loclist[on+l];
          int ox1=lloc.lx1&1L, ox2=lloc.lx2&1L, ox3=lloc.lx3&1L;
          int p=0, is, ie, js, je, ks, ke;
          if(ox1==0) is=pb->is,                      ie=pb->is+pb->block_size.nx1/2-1;
          else       is=pb->is+pb->block_size.nx1/2, ie=pb->ie;
          if(ox2==0) js=pb->js,                      je=pb->js+pb->block_size.nx2/2-f2;
          else       js=pb->js+pb->block_size.nx2/2, je=pb->je;
          if(ox3==0) ks=pb->ks,                      ke=pb->ks+pb->block_size.nx3/2-f3;
          else       ks=pb->ks+pb->block_size.nx3/2, ke=pb->ke;
          MPI_Wait(&(req_recv[k]), MPI_STATUS_IGNORE);
          BufferUtility::Unpack4DData(recvbuf[k], pb->phydro->u, 0, NHYDRO-1,
                        ks, ke, js, je, is, ie, p);
          if(MAGNETIC_FIELDS_ENABLED) {
            FaceField &dst=pb->pfield->b;
            BufferUtility::Unpack3DData(recvbuf[k], dst.x1f,
                           is, ie+1, js, je, ks, ke, p);
            BufferUtility::Unpack3DData(recvbuf[k], dst.x2f,
                           is, ie+1, js, je, ks, ke, p);
            BufferUtility::Unpack3DData(recvbuf[k], dst.x3f,
                           is, ie+1, js, je, ks, ke, p);
            if(pb->block_size.nx2==1) {
              for(int i=is; i<=ie; i++)
                dst.x2f(pb->ks, pb->js+1, i)=dst.x2f(pb->ks, pb->js, i);
            }
            if(pb->block_size.nx3==1) {
              for(int j=js; j<=je; j++) {
                for(int i=is; i<=ie; i++)
                  dst.x3f(pb->ks+1, j, i)=dst.x3f(pb->ks, j, i);
              }
            }
          }// End MHD
          if(RADIATION_ENABLED){
            BufferUtility::Unpack4DData(recvbuf[k], pb->prad->ir, ks, ke,
                  js, je, is, ie, 0, n_fre_ang-1, p);
          
          }
          k++;
        }
      }
      else { // c2f
        if(ranklist[on]==Globals::my_rank) continue;
        MeshRefinement *pmr=pb->pmr;
        int p=0;
        int is=pb->cis-1, ie=pb->cie+1, js=pb->cjs-f2,
            je=pb->cje+f2, ks=pb->cks-f3, ke=pb->cke+f3;
        MPI_Wait(&(req_recv[k]), MPI_STATUS_IGNORE);
        BufferUtility::Unpack4DData(recvbuf[k], pmr->coarse_cons_,
                                    0, NHYDRO-1, ks, ke, js, je, is, ie, p);
        pmr->ProlongateCellCenteredValues(pmr->coarse_cons_, pb->phydro->u, HYDRO,
                                    0, NHYDRO-1, ks, ke, js, je, is, ie);
        if(MAGNETIC_FIELDS_ENABLED) {
          BufferUtility::Unpack3DData(recvbuf[k], pmr->coarse_b_.x1f,
                                      is, ie+1, js, je, ks, ke, p);
          BufferUtility::Unpack3DData(recvbuf[k], pmr->coarse_b_.x2f,
                                      is, ie, js, je+f2, ks, ke, p);
          BufferUtility::Unpack3DData(recvbuf[k], pmr->coarse_b_.x3f,
                                      is, ie, js, je, ks, ke+f3, p);
          pmr->ProlongateSharedFieldX1(pmr->coarse_b_.x1f, pb->pfield->b.x1f,
                                       is, ie+1, js, je, ks, ke);
          pmr->ProlongateSharedFieldX2(pmr->coarse_b_.x2f, pb->pfield->b.x2f,
                                       is, ie, js, je+f2, ks, ke);
          pmr->ProlongateSharedFieldX3(pmr->coarse_b_.x3f, pb->pfield->b.x3f,
                                       is, ie, js, je, ks, ke+f3);
          pmr->ProlongateInternalField(pb->pfield->b, is, ie, js, je, ks, ke);
        }// End MHD
        if(RADIATION_ENABLED){
        
          BufferUtility::Unpack4DData(recvbuf[k], pmr->coarse_ir_,
                                ks, ke, js, je, is, ie, 0, n_fre_ang-1, p);
          pmr->ProlongateCellCenteredValues(pmr->coarse_ir_, pb->prad->ir, RAD,
                                ks, ke, js, je, is, ie, 0, n_fre_ang-1);
        
        }
        
        k++;
      }
    }
  }
#endif

  // deallocate arrays
  delete [] loclist;
  delete [] ranklist;
  delete [] costlist;
  delete [] newtoold;
  delete [] oldtonew;
#ifdef MPI_PARALLEL
  if(nsend!=0) {
    MPI_Waitall(nsend, req_send, MPI_STATUSES_IGNORE);
    for(int n=0;n<nsend;n++)
      delete [] sendbuf[n];
    delete [] sendbuf;
    delete [] req_send;
  }
  if(nrecv!=0) {
    for(int n=0;n<nrecv;n++)
      delete [] recvbuf[n];
    delete [] recvbuf;
    delete [] req_recv;
  }
#endif

  // update the lists
  loclist = newloc;
  ranklist = newrank;
  costlist = newcost;

  // re-initialize the MeshBlocks
  pmb=pblock;
  while(pmb!=NULL) {
    pmb->SearchAndSetNeighbors(tree, ranklist, nslist);
    pmb=pmb->next;
  }
  Initialize(2, pin);

  return;
}
<|MERGE_RESOLUTION|>--- conflicted
+++ resolved
@@ -540,6 +540,7 @@
   std::stringstream msg;
   RegionSize block_size;
   enum BoundaryFlag block_bcs[6];
+  enum BoundaryFlag block_rad_bcs[6];
   MeshBlock *pfirst;
   int i, j, nerr, dim;
   IOWrapperSize_t *offset, datasize, listsize, headeroffset;
@@ -570,6 +571,23 @@
   mesh_bcs[OUTER_X2] = GetBoundaryFlag(pin->GetOrAddString("mesh","ox2_bc","none"));
   mesh_bcs[INNER_X3] = GetBoundaryFlag(pin->GetOrAddString("mesh","ix3_bc","none"));
   mesh_bcs[OUTER_X3] = GetBoundaryFlag(pin->GetOrAddString("mesh","ox3_bc","none"));
+  
+  // read in radiation boundary condition flag
+  if (RADIATION_ENABLED){
+    mesh_rad_bcs[INNER_X1] = GetBoundaryFlag(
+            pin->GetOrAddString("mesh","ix1_rad_bc","none"));
+    mesh_rad_bcs[OUTER_X1] = GetBoundaryFlag(
+            pin->GetOrAddString("mesh","ox1_rad_bc","none"));
+    mesh_rad_bcs[INNER_X2] = GetBoundaryFlag(
+            pin->GetOrAddString("mesh","ix2_rad_bc","none"));
+    mesh_rad_bcs[OUTER_X2] = GetBoundaryFlag(
+            pin->GetOrAddString("mesh","ox2_rad_bc","none"));
+    mesh_rad_bcs[INNER_X3] = GetBoundaryFlag(
+            pin->GetOrAddString("mesh","ix3_rad_bc","none"));
+    mesh_rad_bcs[OUTER_X3] = GetBoundaryFlag(
+            pin->GetOrAddString("mesh","ox3_rad_bc","none"));
+  }
+
 
   // read from the restarting file (everyone)
   // the file is already open and the pointer is set to after <par_end>
@@ -578,12 +596,6 @@
   if(resfile.Read(&root_level, sizeof(int), 1)!=1) nerr++;
   current_level=root_level;
   if(resfile.Read(&mesh_size, sizeof(RegionSize), 1)!=1) nerr++;
-<<<<<<< HEAD
-  if(resfile.Read(mesh_bcs, sizeof(enum BoundaryFlag), 6)!=6) nerr++;
-  if(RADIATION_ENABLED)
-    if(resfile.Read(mesh_rad_bcs, sizeof(enum BoundaryFlag), 6)!=6) nerr++;
-=======
->>>>>>> c82c7c5d
   if(resfile.Read(&time, sizeof(Real), 1)!=1) nerr++;
   if(resfile.Read(&dt, sizeof(Real), 1)!=1) nerr++;
   if(resfile.Read(&ncycle, sizeof(int), 1)!=1) nerr++;
@@ -754,18 +766,20 @@
   int nbs=nslist[Globals::my_rank];
   int nbe=nbs+nblist[Globals::my_rank]-1;  
   for(i=nbs;i<=nbe;i++) {
-    SetBlockSizeAndBoundaries(loclist[i], block_size, block_bcs);
+    SetBlockSizeAndBoundaries(loclist[i], block_size, block_bcs,block_rad_bcs);
     // load the data into the buffer
     resfile.Read_at(mbdata, datasize, 1, headeroffset+i*datasize);
     // create a block and add into the link list
     if(i==nbs) {
       pblock = new MeshBlock(i, i-nbs, this, pin, loclist[i], block_size,
-                             block_bcs, costlist[i], ranklist, nslist, mbdata);
+                             block_bcs, block_rad_bcs,
+                             costlist[i], ranklist, nslist, mbdata);
       pfirst = pblock;
     }
     else {
       pblock->next = new MeshBlock(i, i-nbs, this, pin, loclist[i], block_size,
-                                   block_bcs, costlist[i], ranklist, nslist, mbdata);
+                                   block_bcs, block_rad_bcs, costlist[i],
+                                   ranklist, nslist, mbdata);
       pblock->next->prev = pblock;
       pblock = pblock->next;
     }
@@ -1023,6 +1037,7 @@
 
 MeshBlock::MeshBlock(int igid, int ilid, Mesh *pm, ParameterInput *pin,
            LogicalLocation iloc, RegionSize input_block, enum BoundaryFlag *input_bcs,
+           enum BoundaryFlag *input_rad_bcs,
            Real icost, int *ranklist, int *nslist, Real *mbdata)
 {
   std::stringstream msg;
@@ -1033,28 +1048,9 @@
   lid=ilid;
   loc=iloc;
   cost=icost;
-<<<<<<< HEAD
-  int nerr=0;
-//  task=NULL;
-
-  // seek the file
-  resfile.Seek(offset);
-  // load block structure
-  if(resfile.Read(&block_size, sizeof(RegionSize), 1)!=1) nerr++;
-  if(resfile.Read(block_bcs, sizeof(int), 6)!=6) nerr++;
-  if(RADIATION_ENABLED)
-    if(resfile.Read(block_rad_bcs, sizeof(int), 6)!=6) nerr++;
-
-  if(nerr>0) {
-    msg << "### FATAL ERROR in MeshBlock constructor" << std::endl
-        << "The restarting file is broken." << std::endl;
-    resfile.Close();
-    throw std::runtime_error(msg.str().c_str());
-  }
-=======
   block_size = input_block;
   for(int i=0; i<6; i++) block_bcs[i] = input_bcs[i];
->>>>>>> c82c7c5d
+  for(int i=0; i<6; i++) block_rad_bcs[i] = input_rad_bcs[i];
 
 // initialize grid indices
   is = NGHOST;
@@ -1136,10 +1132,12 @@
            pfield->b1.x3f.GetSize()*sizeof(Real));
     os += pfield->b.x3f.GetSize();
   }
-<<<<<<< HEAD
   if (RADIATION_ENABLED) {
-    if(resfile.Read(prad->ir.GetArrayPointer(),sizeof(Real),
-                    prad->ir.GetSize())!=prad->ir.GetSize()) nerr++;
+    memcpy(prad->ir.GetArrayPointer(), &(mbdata[os]),
+           prad->ir.GetSize()*sizeof(Real));
+    memcpy(prad->ir1.GetArrayPointer(), &(mbdata[os]),
+           prad->ir1.GetSize()*sizeof(Real));
+    os += prad->ir.GetSize();
   }
 
   if(nerr>0) {
@@ -1151,10 +1149,7 @@
   
   InitUserMeshBlockProperties(pin);
   
-=======
-  // please add new physics here
-
->>>>>>> c82c7c5d
+
   return;
 }
 
@@ -1401,8 +1396,7 @@
       }
     }
   } while(iflag==false);
-<<<<<<< HEAD
-  
+
   // Calculate radiation moments
   if(RADIATION_ENABLED){
      pmb=pblock;
@@ -1415,23 +1409,13 @@
      }
   }
   
-  if(res_flag==0 || res_flag==2) {
-    pmb = pblock;
-    while (pmb != NULL)  {
-      pmb->phydro->NewBlockTimeStep(pmb);
-      pmb=pmb->next;
-    }
-    NewTimeStep();
-=======
-
-  // calculate the first time step
   pmb = pblock;
   while (pmb != NULL)  {
-    pmb->phydro->NewBlockTimeStep(pmb);
-    pmb=pmb->next;
->>>>>>> c82c7c5d
+     pmb->phydro->NewBlockTimeStep(pmb);
+     pmb=pmb->next;
   }
   NewTimeStep();
+
   return;
 }
 
@@ -1464,7 +1448,6 @@
                        +pfield->b.x3f.GetSize());
   // please add the size counter here when new physics is introduced
   if (RADIATION_ENABLED){
-    size+=sizeof(int)*6; // for radiation boundary flag mesh_rad_bcs
     size+=sizeof(Real)*prad->ir.GetSize();
   }
 
