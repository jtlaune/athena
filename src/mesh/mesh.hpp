#ifndef MESH_MESH_HPP_
#define MESH_MESH_HPP_
//========================================================================================
// Athena++ astrophysical MHD code
// Copyright(C) 2014 James M. Stone <jmstone@princeton.edu> and other code contributors
// Licensed under the 3-clause BSD License, see LICENSE file for details
//========================================================================================
//! \file mesh.hpp
//  \brief defines Mesh and MeshBlock classes, and various structs used in them
//  The Mesh is the overall grid structure, and MeshBlocks are local patches of data
//  (potentially on different levels) that tile the entire domain.

// C headers

// C++ headers
#include <cstdint>  // int64_t
#include <string>

// Athena++ headers
#include "../athena.hpp"
#include "../athena_arrays.hpp"
#include "../bvals/bvals.hpp"
#include "../outputs/io_wrapper.hpp"
#include "../parameter_input.hpp"
#include "../task_list/task_list.hpp"
#include "../utils/interp_table.hpp"
#include "mesh_refinement.hpp"
#include "meshblock_tree.hpp"

// Forward declarations
class ParameterInput;
class Mesh;
class MeshRefinement;
class MeshBlockTree;
class BoundaryValues;
class GravityBoundaryValues;
class TaskList;
class TaskState;
class Coordinates;
class Reconstruction;
class Hydro;
class Field;
class Gravity;
class MGGravityDriver;
class EquationOfState;
class Radiation;
class Species;
class FFTDriver;
class FFTGravityDriver;
class TurbulenceDriver;

//----------------------------------------------------------------------------------------
//! \class MeshBlock
//  \brief data/functions associated with a single block

class MeshBlock {
  friend class RestartOutput;
  friend class BoundaryValues;
  friend class GravityBoundaryValues;
  friend class Mesh;
  friend class Hydro;
  friend class Species;
  friend class TaskList;
  friend class Radiation;
  friend class RadIntegrator;
#ifdef HDF5OUTPUT
  friend class ATHDF5Output;
#endif

 public:
  MeshBlock(int igid, int ilid, LogicalLocation iloc, RegionSize input_size,
            enum BoundaryFlag *input_bcs, Mesh *pm, ParameterInput *pin, int igflag,
            bool ref_flag = false);
  MeshBlock(int igid, int ilid, Mesh *pm, ParameterInput *pin, LogicalLocation iloc,
            RegionSize input_block, enum BoundaryFlag *input_bcs, Real icost,
            char *mbdata, int igflag);
  ~MeshBlock();

  // data
  Mesh *pmy_mesh;  // ptr to Mesh containing this MeshBlock
  LogicalLocation loc;
  RegionSize block_size;
  int is,ie,js,je,ks,ke;
  int gid, lid;
  int cis,cie,cjs,cje,cks,cke,cnghost;
  int gflag;
  // At every cycle n, hydro and field registers (u, b) are advanced from t^n -> t^{n+1},
  // the time-integration scheme may partially substep several storage register pairs
  // (u,b), (u1,b1), (u2, b2), ..., (um, bm) through the dt interval. Track their time
  // abscissae at the end of each stage (1<=l<=nstage) as (dt_m^l) relative to t^n
  Real stage_abscissae[MAX_NSTAGE+1][MAX_NREGISTER];

  // user output variables for analysis
  int nuser_out_var;
  AthenaArray<Real> user_out_var;
  std::string *user_out_var_names_;

  // user MeshBlock data that can be stored in restart files
  AthenaArray<Real> *ruser_meshblock_data;
  AthenaArray<int> *iuser_meshblock_data;

  // mesh-related objects
  Coordinates *pcoord;
  BoundaryValues *pbval;
  GravityBoundaryValues *pgbval;
  Reconstruction *precon;
  MeshRefinement *pmr;

  // physics-related objects
  Hydro *phydro;
  Field *pfield;
  Gravity *pgrav;
  EquationOfState *peos;

  // new physics
  Species *pspec;
  Radiation *prad;

  MeshBlock *prev, *next;

  // functions
  std::size_t GetBlockSizeInBytes();
  int GetNumberOfMeshBlockCells() {
    return block_size.nx1*block_size.nx2*block_size.nx3; }
  void SearchAndSetNeighbors(MeshBlockTree &tree, int *ranklist, int *nslist);

  // defined in either the prob file or default_pgen.cpp in ../pgen/
  void UserWorkBeforeOutput(ParameterInput *pin); // called in Mesh fn (friend class)
  void UserWorkInLoop();                          // called in TimeIntegratorTaskList

 private:
  // data
  Real cost;
  Real new_block_dt_, new_block_dt_diff_;
  TaskState tasks;
  int nreal_user_meshblock_data_, nint_user_meshblock_data_;

  // functions
  void AllocateRealUserMeshBlockDataField(int n);
  void AllocateIntUserMeshBlockDataField(int n);
  void AllocateUserOutputVariables(int n);
  void SetUserOutputVariableName(int n, const char *name);

  // defined in either the prob file or default_pgen.cpp in ../pgen/
  void ProblemGenerator(ParameterInput *pin);
  void InitUserMeshBlockData(ParameterInput *pin);
};

//----------------------------------------------------------------------------------------
//! \class Mesh
//  \brief data/functions associated with the overall mesh

class Mesh {
  friend class RestartOutput;
  friend class HistoryOutput;
  friend class MeshBlock;
  friend class BoundaryBase;
  friend class BoundaryValues;
  friend class MGBoundaryValues;
  friend class GravityBoundaryValues;
  friend class Coordinates;
  friend class MeshRefinement;
  friend class HydroSourceTerms;
  friend class Hydro;
  friend class FFTDriver;
  friend class FFTGravityDriver;
  friend class TurbulenceDriver;
  friend class MultigridDriver;
  friend class MGGravityDriver;
  friend class Gravity;
  friend class HydroDiffusion;
  friend class FieldDiffusion;
#ifdef HDF5OUTPUT
  friend class ATHDF5Output;
#endif

 public:
  explicit Mesh(ParameterInput *pin, int test_flag=0);
  Mesh(ParameterInput *pin, IOWrapper &resfile, int test_flag=0);
  ~Mesh();

  // accessors
  int GetNumMeshBlocksThisRank(int my_rank) {return nblist[my_rank];}
  int GetNumMeshThreads() const {return num_mesh_threads_;}
  std::int64_t GetTotalCells() {return static_cast<std::int64_t> (nbtotal)*
        pblock->block_size.nx1*pblock->block_size.nx2*pblock->block_size.nx3;}

  // data
  RegionSize mesh_size;
  enum BoundaryFlag mesh_bcs[6];
<<<<<<< HEAD
  //TODO: dt_pp: do we really need to put it here?

  Real start_time, tlim, cfl_number, time, dt, dt_pp;
=======
  Real start_time, tlim, cfl_number, time, dt, dt_diff;
  Real muj, nuj, muj_tilde;
>>>>>>> d4860c85
  int nlim, ncycle, ncycle_out;
  int nbtotal, nbnew, nbdel;
  bool adaptive, multilevel;
  int gflag;
  int turb_flag; // turbulence flag
  EosTable *peos_table;

  MeshBlock *pblock;

  TurbulenceDriver *ptrbd;
  FFTGravityDriver *pfgrd;
  MGGravityDriver *pmgrd;

  AthenaArray<Real> *ruser_mesh_data;
  AthenaArray<int> *iuser_mesh_data;

  // functions
  void Initialize(int res_flag, ParameterInput *pin);
  void SetBlockSizeAndBoundaries(LogicalLocation loc, RegionSize &block_size,
                                 enum BoundaryFlag *block_bcs);
  void NewTimeStep();
  void AdaptiveMeshRefinement(ParameterInput *pin);
  unsigned int CreateAMRMPITag(int lid, int ox1, int ox2, int ox3);
  MeshBlock* FindMeshBlock(int tgid);
  void ApplyUserWorkBeforeOutput(ParameterInput *pin);

  // defined in either the prob file or default_pgen.cpp in ../pgen/
  void UserWorkAfterLoop(ParameterInput *pin);   // called in main loop

 private:
  // data
  int root_level, max_level, current_level;
  int num_mesh_threads_;
  int *nslist, *ranklist, *nblist;
  Real *costlist;
  // 8x arrays used exclusively for AMR (not SMR):
  int *nref, *nderef;
  int *rdisp, *ddisp;
  int *bnref, *bnderef;
  int *brdisp, *bddisp;
  // the last 4x should be std::size_t, but are limited to int by MPI

  LogicalLocation *loclist;
  MeshBlockTree tree;
  // number of MeshBlocks in the x1, x2, x3 directions of the root grid:
  // (unlike LogicalLocation.lxi, nrbxi don't grow w/ AMR # of levels, so keep 32-bit int)
  int nrbx1, nrbx2, nrbx3;
  // TODO(felker) find unnecessary static_cast<> ops. from old std::int64_t type in 2018:
  //std::int64_t nrbx1, nrbx2, nrbx3;

  // flags are false if using non-uniform or user meshgen function
  bool use_uniform_meshgen_fn_[3];
  int nreal_user_mesh_data_, nint_user_mesh_data_;

  int nuser_history_output_;
  std::string *user_history_output_names_;

  // global constants
  Real four_pi_G_, grav_eps_, grav_mean_rho_;

  // functions
  MeshGenFunc MeshGenerator_[3];
  SrcTermFunc UserSourceTerm_;
  BValFunc BoundaryFunction_[6];
  AMRFlagFunc AMRFlag_;
  TimeStepFunc UserTimeStep_;
  HistoryOutputFunc *user_history_func_;
  MetricFunc UserMetric_;
  ViscosityCoeffFunc ViscosityCoeff_;
  ConductionCoeffFunc ConductionCoeff_;
  FieldDiffusionCoeffFunc FieldDiffusivity_;
  MGBoundaryFunc MGBoundaryFunction_[6];

  void AllocateRealUserMeshDataField(int n);
  void AllocateIntUserMeshDataField(int n);
  void OutputMeshStructure(int dim);
  void LoadBalance(Real *clist, int *rlist, int *slist, int *nlist, int nb);

  // defined in either the prob file or default_pgen.cpp in ../pgen/
  void InitUserMeshData(ParameterInput *pin);

  // often used (not defined) in prob file in ../pgen/
  void EnrollUserBoundaryFunction (enum BoundaryFace face, BValFunc my_func);
  void EnrollUserRefinementCondition(AMRFlagFunc amrflag);
  void EnrollUserMeshGenerator(enum CoordinateDirection dir, MeshGenFunc my_mg);
  void EnrollUserExplicitSourceFunction(SrcTermFunc my_func);
  void EnrollUserTimeStepFunction(TimeStepFunc my_func);
  void AllocateUserHistoryOutput(int n);
  void EnrollUserHistoryOutput(int i, HistoryOutputFunc my_func, const char *name);
  void EnrollUserMetric(MetricFunc my_func);
  void EnrollUserMGBoundaryFunction(enum BoundaryFace dir, MGBoundaryFunc my_bc);
  void EnrollViscosityCoefficient(ViscosityCoeffFunc my_func);
  void EnrollConductionCoefficient(ConductionCoeffFunc my_func);
  void EnrollFieldDiffusivity(FieldDiffusionCoeffFunc my_func);
  void SetGravitationalConstant(Real g) { four_pi_G_=4.0*PI*g; }
  void SetFourPiG(Real fpg) { four_pi_G_=fpg; }
  void SetGravityThreshold(Real eps) { grav_eps_=eps; }
  void SetMeanDensity(Real d0) { grav_mean_rho_=d0; }
};


//----------------------------------------------------------------------------------------
// \!fn Real ComputeMeshGeneratorX(std::int64_t index, std::int64_t nrange,
//                                 bool sym_interval)
// \brief wrapper fn to compute Real x logical location for either [0., 1.] or [-0.5, 0.5]
//        real cell ranges for MeshGenerator_[] functions (default/user vs. uniform)

inline Real ComputeMeshGeneratorX(std::int64_t index, std::int64_t nrange,
                                  bool sym_interval) {
  // index is typically 0, ... nrange for non-ghost boundaries
  if (sym_interval == false) {
    // to map to fractional logical position [0.0, 1.0], simply divide by # of faces
    return static_cast<Real>(index)/static_cast<Real>(nrange);
  } else {
    // to map to a [-0.5, 0.5] range, rescale int indices around 0 before FP conversion
    // if nrange is even, there is an index at center x=0.0; map it to (int) 0
    // if nrange is odd, the center x=0.0 is between two indices; map them to -1, 1
    std::int64_t noffset = index - (nrange)/2;
    std::int64_t noffset_ceil = index - (nrange+1)/2; // = noffset if nrange is even
    //std::cout << "noffset, noffset_ceil = " << noffset << ", " << noffset_ceil << "\n";
    // average the (possibly) biased integer indexing
    return static_cast<Real>(noffset + noffset_ceil)/(2.0*nrange);
  }
}

//----------------------------------------------------------------------------------------
// \!fn Real DefaultMeshGeneratorX1(Real x, RegionSize rs)
// \brief x1 mesh generator function, x is the logical location; x=i/nx1, real in [0., 1.]

inline Real DefaultMeshGeneratorX1(Real x, RegionSize rs) {
  Real lw, rw;
  if (rs.x1rat==1.0) {
    rw=x, lw=1.0-x;
  } else {
    Real ratn=std::pow(rs.x1rat,rs.nx1);
    Real rnx=std::pow(rs.x1rat,x*rs.nx1);
    lw=(rnx-ratn)/(1.0-ratn);
    rw=1.0-lw;
  }
  // linear interp, equally weighted from left (x(xmin)=0.0) and right (x(xmax)=1.0)
  return rs.x1min*lw+rs.x1max*rw;
}

//----------------------------------------------------------------------------------------
// \!fn Real DefaultMeshGeneratorX2(Real x, RegionSize rs)
// \brief x2 mesh generator function, x is the logical location; x=j/nx2, real in [0., 1.]

inline Real DefaultMeshGeneratorX2(Real x, RegionSize rs) {
  Real lw, rw;
  if (rs.x2rat==1.0) {
    rw=x, lw=1.0-x;
  } else {
    Real ratn=std::pow(rs.x2rat,rs.nx2);
    Real rnx=std::pow(rs.x2rat,x*rs.nx2);
    lw=(rnx-ratn)/(1.0-ratn);
    rw=1.0-lw;
  }
  return rs.x2min*lw+rs.x2max*rw;
}

//----------------------------------------------------------------------------------------
// \!fn Real DefaultMeshGeneratorX3(Real x, RegionSize rs)
// \brief x3 mesh generator function, x is the logical location; x=k/nx3, real in [0., 1.]

inline Real DefaultMeshGeneratorX3(Real x, RegionSize rs) {
  Real lw, rw;
  if (rs.x3rat==1.0) {
    rw=x, lw=1.0-x;
  } else {
    Real ratn=std::pow(rs.x3rat,rs.nx3);
    Real rnx=std::pow(rs.x3rat,x*rs.nx3);
    lw=(rnx-ratn)/(1.0-ratn);
    rw=1.0-lw;
  }
  return rs.x3min*lw+rs.x3max*rw;
}

//----------------------------------------------------------------------------------------
// \!fn Real UniformMeshGeneratorX1(Real x, RegionSize rs)
// \brief x1 mesh generator function, x is the logical location; real cells in [-0.5, 0.5]

inline Real UniformMeshGeneratorX1(Real x, RegionSize rs) {
  // linear interp, equally weighted from left (x(xmin)=-0.5) and right (x(xmax)=0.5)
  return static_cast<Real>(0.5)*(rs.x1min+rs.x1max) + (x*rs.x1max - x*rs.x1min);
}

//----------------------------------------------------------------------------------------
// \!fn Real UniformMeshGeneratorX2(Real x, RegionSize rs)
// \brief x2 mesh generator function, x is the logical location; real cells in [-0.5, 0.5]

inline Real UniformMeshGeneratorX2(Real x, RegionSize rs) {
  return static_cast<Real>(0.5)*(rs.x2min+rs.x2max) + (x*rs.x2max - x*rs.x2min);
}

//----------------------------------------------------------------------------------------
// \!fn Real UniformMeshGeneratorX3(Real x, RegionSize rs)
// \brief x3 mesh generator function, x is the logical location; real cells in [-0.5, 0.5]

inline Real UniformMeshGeneratorX3(Real x, RegionSize rs) {
  return static_cast<Real>(0.5)*(rs.x3min+rs.x3max) + (x*rs.x3max - x*rs.x3min);
}

#endif  // MESH_MESH_HPP_<|MERGE_RESOLUTION|>--- conflicted
+++ resolved
@@ -188,14 +188,10 @@
   // data
   RegionSize mesh_size;
   enum BoundaryFlag mesh_bcs[6];
-<<<<<<< HEAD
   //TODO: dt_pp: do we really need to put it here?
 
-  Real start_time, tlim, cfl_number, time, dt, dt_pp;
-=======
-  Real start_time, tlim, cfl_number, time, dt, dt_diff;
+  Real start_time, tlim, cfl_number, time, dt, dt_diff, dt_pp;
   Real muj, nuj, muj_tilde;
->>>>>>> d4860c85
   int nlim, ncycle, ncycle_out;
   int nbtotal, nbnew, nbdel;
   bool adaptive, multilevel;
