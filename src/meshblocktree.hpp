--- conflicted
+++ resolved
@@ -1,9 +1,5 @@
 #ifndef MESHBLOCKTREE_HPP
 #define MESHBLOCKTREE_HPP
-//======================================================================================
-// Athena++ astrophysical MHD code
-// Copyright (C) 2014 James M. Stone  <jmstone@princeton.edu>
-// See LICENSE file for full public license information.
 //======================================================================================
 // Athena++ astrophysical MHD code
 // Copyright (C) 2014 James M. Stone  <jmstone@princeton.edu>
@@ -17,10 +13,7 @@
 #include "athena.hpp"
 #include "athena_arrays.hpp"
 #include "defs.hpp"
-<<<<<<< HEAD
-=======
 #include "bvals/bvals.hpp"
->>>>>>> af2958a8
 
 //! \class MeshBlockTree
 //  \brief Construct AMR Block tree structure
@@ -39,33 +32,21 @@
   MeshBlockTree(MeshBlockTree *parent, int ox, int oy, int oz);
   ~MeshBlockTree();
   void CreateRootGrid(long int nx, long int ny, long int nz, int nl);
-<<<<<<< HEAD
-  void AddMeshBlock(MeshBlockTree& root, LogicalLocation rloc, int dim, int* mesh_bcs,
-                    long int rbx, long int rby, long int rbz, int rl, int &nnew);
+  void AddMeshBlock(MeshBlockTree& root, LogicalLocation rloc, int dim,
+       enum BoundaryFlag* mesh_bcs, long int rbx, long int rby, long int rbz,
+       int rl, int &nnew);
   void AddMeshBlockWithoutRefine(LogicalLocation rloc, 
                                  long int rbx, long int rby, long int rbz, int rl);
-  void Refine(MeshBlockTree& root, int dim, int* mesh_bcs,
+  void Refine(MeshBlockTree& root, int dim, enum BoundaryFlag* mesh_bcs,
               long int rbx, long int rby, long int rbz, int rl, int &nnew);
-  void Derefine(MeshBlockTree& root, int dim, int* mesh_bcs,
+  void Derefine(MeshBlockTree& root, int dim, enum BoundaryFlag* mesh_bcs,
               long int rbx, long int rby, long int rbz, int rl, int &ndel);
   MeshBlockTree* FindMeshBlock(LogicalLocation tloc);
   void CountMeshBlock(int& count);
   void GetMeshBlockList(LogicalLocation *list, int *pglist, int& count);
-  MeshBlockTree* FindNeighbor(LogicalLocation myloc, int ox1, int ox2, int ox3, int *bcs,
-                 long int rbx, long int rby, long int rbz, int rl, bool amrflag=false);
-=======
-  void AddMeshBlock(MeshBlockTree& root, LogicalLocation rloc, int dim,
-    enum BoundaryFlag* mesh_bcs, long int rbx, long int rby, long int rbz, int rl);
-  void AddMeshBlockWithoutRefine(MeshBlockTree& root, LogicalLocation rloc, int dim,
-    enum BoundaryFlag* mesh_bcs, long int rbx, long int rby, long int rbz, int rl);
-  void Refine(MeshBlockTree& root, int dim, enum BoundaryFlag* mesh_bcs,
-              long int rbx, long int rby, long int rbz, int rl);
-  void Derefine(void);
-  void AssignGID(int& id);
-  void GetLocationList(LogicalLocation *list, int& count);
-  MeshBlockTree* FindNeighbor(LogicalLocation myloc, int ox1, int ox2, int ox3, 
-    enum BoundaryFlag* bcs, long int rbx, long int rby, long int rbz, int rl);
->>>>>>> af2958a8
+  MeshBlockTree* FindNeighbor(LogicalLocation myloc, int ox1, int ox2, int ox3,
+                 enum BoundaryFlag* bcs, long int rbx, long int rby, long int rbz,
+                 int rl, bool amrflag=false);
   MeshBlockTree* GetLeaf(int ox, int oy, int oz);
 };
 
